--- conflicted
+++ resolved
@@ -17,50 +17,21 @@
 	</md-card>
 	<md-card class="smallerMargin source-card">
 		<md-card-content>
-<<<<<<< HEAD
-			<div fxLayout="row">
-				<div class="debugger-display source-code" fxFlex="80" fxLayout="row">
-					<div class="source-code-viewer" fxFlex="40" fxLayout="row">
-						<div class="line-number-col" fxFlex="nogrow">
-							<div class="row" [matchMaxHeight]="'debugger-'+(sourceFunction.lineStart+i)" *ngFor="let line of lines; let i=index;">
-								<span>{{sourceFunction.lineStart + i}}</span>
-							</div>
-						</div>
-						<div class="source-code-col" fxFlex>
-							<div class="row" [matchMaxHeight]="'debugger-'+(sourceFunction.lineStart+i)" *ngFor="let line of lines; let i=index;">
-								<pre>{{line}}</pre>
-							</div>
-						</div>
-					</div>
-					<div class="trace-col" fxFlex>
-						<spice-trace-loop [loopData]="traceData"></spice-trace-loop>
-
-						<!--<div class="iteration-col" fxFlex *ngFor="let n of [].constructor(traceColCount); let colIndex=index;">-->
-							<!--<div class="row" [matchMaxHeight]="'debugger-'+i" *ngFor="let line of lines; let i=index;">-->
-								<!--<spice-trace *ngIf="line.traces[colIndex]" [trace]="line.traces[colIndex]" fxFlex></spice-trace>-->
-							<!--</div>-->
-						<!--</div>-->
-=======
 			<div class="debugger-display source-code" fxFlex fxLayout="row">
 				<div class="source-code-viewer" fxFlex="40" fxLayout="row">
 					<div class="line-number-col" fxFlex="nogrow">
-						<div class="row" [matchMaxHeight]="'debugger-'+i" *ngFor="let line of lines; let i=index;">
+						<div class="row" [matchMaxHeight]="'debugger-'+(sourceFunction.lineStart+i)" *ngFor="let line of lines; let i=index;">
 							<span>{{sourceFunction.lineStart + i}}</span>
 						</div>
 					</div>
 					<div class="source-code-col" fxFlex>
-						<div class="row" [matchMaxHeight]="'debugger-'+i" *ngFor="let line of lines; let i=index;">
-							<pre>{{line.sourceCode}}</pre>
+						<div class="row" [matchMaxHeight]="'debugger-'+(sourceFunction.lineStart+i)" *ngFor="let line of lines; let i=index;">
+							<pre>{{line}}</pre>
 						</div>
 					</div>
 				</div>
-				<div class="trace-col" fxFlex fxLayout="row">
-					<div class="iteration-col" fxFlex *ngFor="let n of [].constructor(traceColCount); let colIndex=index;">
-						<div class="row" [matchMaxHeight]="'debugger-'+i" *ngFor="let line of lines; let i=index;">
-							<spice-trace *ngIf="line.traces[colIndex]" [trace]="line.traces[colIndex]" fxFlex></spice-trace>
-						</div>
->>>>>>> 19eda541
-					</div>
+				<div class="trace-col" fxFlex>
+					<spice-trace-loop [loopData]="traceData"></spice-trace-loop>
 				</div>
 			</div>
 		</md-card-content>
