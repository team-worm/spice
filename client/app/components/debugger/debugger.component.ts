import { Component, ViewChild } from "@angular/core";
import { DebuggerState } from "../../models/DebuggerState";
import { Execution, ExecutionId } from "../../models/Execution";
import { Trace, TraceState } from "../../models/Trace";
import { Observable } from "rxjs/Observable";
import { SourceFunction } from "../../models/SourceFunction";
import { MatchMaxHeightDirective } from "../../directives/MatchMaxHeight.directive";
import { Response } from "@angular/http";
import { ViewService } from "../../services/view.service";
import { FileSystemService } from "../../services/file-system.service";
import { MdSnackBar } from "@angular/material";
import { LineGraphComponent, DataXY } from "../common/line-graph.component";
import { SourceVariable } from "../../models/SourceVariable";
import { Subscriber } from "rxjs/Subscriber";

@Component({
    moduleId: module.id,
    selector: 'spice-debugger',
    templateUrl: './debugger.component.html'
})
export class DebuggerComponent {

<<<<<<< HEAD
    public lines: { sourceCode: string, traces: Trace[] }[];
    public lastTraceLine: number;
    public traceColCount: number;

    public sourceFunction: SourceFunction | null;
    public debugState: DebuggerState | null;
    public setParameters: { [id: string]: any };

    @ViewChild('lineGraph') lineGraph: LineGraphComponent;
    public graphData: DataXY[] = [];
    //public graphVariable: SourceVariable | null = null; //TODO: update this when we don't just use variable name in trace (and corresponding html)
    public graphVariable: string = "";
    public graphVariableName: string = "";
    public variables: Set<string>;
    public showGraph: boolean;

    public currentExecution: ExecutionId | null = null;

    constructor(private fileSystemService: FileSystemService,
        private viewService: ViewService,
        private snackBar: MdSnackBar) {

        this.viewService.debuggerComponent = this;
        this.lastTraceLine = Number.POSITIVE_INFINITY;
        this.traceColCount = 0;
        this.lines = [];
        this.sourceFunction = null;
        this.setParameters = {};
        this.variables = new Set();
        this.showGraph = false;
    }

    public displayTrace(executionId: ExecutionId) {
        this.currentExecution = executionId;
        if (this.debugState) {
            let ds: DebuggerState = this.debugState;
            //            this.variables = Array.from(ds.sourceVariables.keys());
            this.debugState!.getTrace(this.currentExecution!).subscribe(
                (t: Trace) => {
                    if (t.data.tType === 'line') {
                        t.data.state.forEach((s: TraceState) => this.variables.add(s.sVariable));
                    }
                });

            if (this.graphVariable !== '') {
                this.SetGraphVariable(this.graphVariable);
            }
            ds.getExecution(executionId)
=======
	public lines: { sourceCode: string, traces: Trace[]}[];
	public lastTraceLine: number;
	public traceColCount: number;

	public sourceFunction: SourceFunction | null;
	public debugState: DebuggerState | null;
	public setParameters:{[id: string]: any};

	@ViewChild('lineGraph') lineGraph: LineGraphComponent;
	public graphData: DataXY[] = [];
	//public graphVariable: SourceVariable | null = null; //TODO: update this when we don't just use variable name in trace (and corresponding html)
	public graphVariable: string = "";
	public graphVariableName: string = "";
	public currentExecution: ExecutionId | null = null;

	constructor(private fileSystemService: FileSystemService,
				private viewService: ViewService,
				private snackBar: MdSnackBar) {

		this.viewService.debuggerComponent = this;
		this.lastTraceLine = Number.POSITIVE_INFINITY;
		this.traceColCount = 0;
		this.lines = [];
		this.sourceFunction = null;
		this.setParameters = {};
	}

	public DisplayTrace(executionId: ExecutionId) {
		this.currentExecution = executionId;
		if(this.debugState) {
			let ds: DebuggerState = this.debugState;
			if(this.graphVariable !== '') {
				this.SetGraphVariable(this.graphVariable);
			}
			ds.getExecution(executionId)
>>>>>>> f1855f24
                .mergeMap((ex: Execution) => {
                    if (ex.data.eType !== 'function') {
                        return Observable.throw(new Error(`DebuggerComponent: cannot display execution traces with type ${ex.data.eType}`));
                    }
                    return Observable.forkJoin(
                        ds.getSourceFunction(ex.data.sFunction)
                            .mergeMap((sf: SourceFunction) => {
                                this.sourceFunction = sf; return this.fileSystemService.getFileContents(sf.sourcePath)
                            }),
                        Observable.of(ds.getTrace(executionId)));
                })
                .mergeMap(([fileContents, traces]) => {
                    this.lines = fileContents.split('\n')
                        .filter((l, i) => this.sourceFunction && i >= (this.sourceFunction.lineStart - 1) && i < (this.sourceFunction.lineStart - 1 + this.sourceFunction.lineCount))
                        .map(l => { return { sourceCode: l, traces: [] } });
                    this.lastTraceLine = Number.POSITIVE_INFINITY;
                    this.traceColCount = 0;
                    this.lines.forEach((_, i) => {
                        MatchMaxHeightDirective.markDirty(`debugger-${i}`);
                    });
                    return Observable.from(traces);
                })
                .subscribe({
<<<<<<< HEAD
                    next: (t: Trace) => {
                        this.addTrace(t);
                    },
                    complete: () => { },
                    error: (error: Response) => {
                        console.error(error);
                    }
                });
        }
        else {
            console.error('Not attached');
        }
    }

    public addTrace(trace: Trace) {
        if (trace.data.tType === 'call') {
            //TODO: properly handle these
            return;
        }
        if (this.sourceFunction) {
            let line = this.lines[trace.line - this.sourceFunction.lineStart];
            if (this.lastTraceLine >= trace.line) {
                this.traceColCount++;
            }

            line.traces[this.traceColCount - 1] = trace;

            this.lastTraceLine = trace.line;

            MatchMaxHeightDirective.markDirty(`debugger-${trace.line - this.sourceFunction.lineStart}`);
        }
    }

    public ExecuteFunction() {
        if (this.debugState && this.sourceFunction) {
            this.ResetGraph();
            console.log(this.setParameters);
            this.debugState.executeFunction(this.sourceFunction.address, this.setParameters)
                .subscribe((ex: Execution) => {
                    this.displayTrace(ex.id);
                }, (e: any) => {
                    console.error(e);
                });
        } else {
            this.snackBar.open('No breakpoint set.', undefined, {
                duration: 3000
            });
        }
    }

    public ResetGraph() {
        this.showGraph = false;
        this.graphVariable = "";
        this.variables = new Set();
    }

    public GetFunctionAsString(): string {
        if (!this.sourceFunction) {
            return 'No Function Selected';
        } else {
            return this.sourceFunction.name + ' ' + this.sourceFunction.getParametersAsString();
        }
    }

    public GoToFunctionsView() {
        this.viewService.activeView = 'functions';
    }

    public SetGraphVariable(variableName: string): void {
        if (this.currentExecution !== null) {
            this.graphData = [];
            this.graphVariable = variableName;
            this.showGraph = true;
            this.lineGraph.onDataUpdated();

            if (this.debugState && this.currentExecution !== null) {
                let graphUpdates = Observable.create((observer: Subscriber<Trace>) => {
                    this.debugState!.getTrace(this.currentExecution!).subscribe(
                        (t: Trace) => {
                            if (t.data.tType === 'line') {
                                t.data.state.filter((s: TraceState) => s.sVariable === variableName)
                                    .forEach((s: TraceState) => {
                                        this.graphData.push({ x: this.graphData.length, y: parseInt(s.value) });
                                        observer.next();
                                    });
                            }
                        },
                        (error: Response) => {
                            console.error(error);
                        });
                }).debounceTime(100).subscribe(
                    () => this.lineGraph.onDataUpdated());
            }
            else {
                console.error('Not attached');
            }
        }
    }
=======
					next: (t: Trace)=>{
						this.addTrace(t);
					},
					complete: ()=>{},
					error: (error:Response)=>{
						console.error(error);
					}
				});
		}
		else {
			console.error('Not attached');
		}
	}

	public addTrace(trace: Trace) {
		if(trace.data.tType === 'call') {
			//TODO: properly handle these
			return;
		}
		if(this.sourceFunction) {
			let line = this.lines[trace.line - this.sourceFunction.lineStart];
			if(this.lastTraceLine >= trace.line) {
				this.traceColCount++;
			}

			line.traces[this.traceColCount-1] = trace;

			this.lastTraceLine = trace.line;

			MatchMaxHeightDirective.markDirty(`debugger-${trace.line-this.sourceFunction.lineStart}`);
		}
	}

	public ExecuteFunction() {
		if(this.debugState && this.sourceFunction) {
			this.debugState.executeFunction(this.sourceFunction.address,this.setParameters)
                .subscribe((ex:Execution)=>{
					this.DisplayTrace(ex.id);
				}, (e:any) => {
					console.error(e);
				});
		} else {
			this.snackBar.open('No breakpoint set.', undefined, {
				duration: 3000
			});
		}
	}

	public GetFunctionAsString():string {
		if(!this.sourceFunction) {
			return 'No Function Selected';
		} else {
			return this.sourceFunction.name + ' ' + this.sourceFunction.getParametersAsString();
		}
	}

	public GoToFunctionsView() {
		this.viewService.activeView = 'functions';
	}

	public SetGraphVariable(variableName: string): void {
		if(this.currentExecution !== null) {
			this.graphData = [];
			this.graphVariable = variableName;
			this.lineGraph.onDataUpdated();

			if(this.debugState && this.currentExecution !== null) {
				let graphUpdates = Observable.create((observer: Subscriber<Trace>) => {
					this.debugState!.getTrace(this.currentExecution!).subscribe(
						(t: Trace) => {
							if(t.data.tType === 'line') {
								t.data.state.filter((s:TraceState) => s.sVariable === variableName)
									.forEach((s:TraceState) => {
									this.graphData.push({x: this.graphData.length, y: parseInt(s.value)});
									observer.next();
								});
							}
						},
						(error:Response)=>{
							console.error(error);
						});
				}).debounceTime(100).subscribe(
					() => this.lineGraph.onDataUpdated());
			}
			else {
				console.error('Not attached');
			}
		}
	}
>>>>>>> f1855f24
}<|MERGE_RESOLUTION|>--- conflicted
+++ resolved
@@ -20,7 +20,6 @@
 })
 export class DebuggerComponent {
 
-<<<<<<< HEAD
     public lines: { sourceCode: string, traces: Trace[] }[];
     public lastTraceLine: number;
     public traceColCount: number;
@@ -53,7 +52,7 @@
         this.showGraph = false;
     }
 
-    public displayTrace(executionId: ExecutionId) {
+	public DisplayTrace(executionId: ExecutionId) {
         this.currentExecution = executionId;
         if (this.debugState) {
             let ds: DebuggerState = this.debugState;
@@ -69,43 +68,6 @@
                 this.SetGraphVariable(this.graphVariable);
             }
             ds.getExecution(executionId)
-=======
-	public lines: { sourceCode: string, traces: Trace[]}[];
-	public lastTraceLine: number;
-	public traceColCount: number;
-
-	public sourceFunction: SourceFunction | null;
-	public debugState: DebuggerState | null;
-	public setParameters:{[id: string]: any};
-
-	@ViewChild('lineGraph') lineGraph: LineGraphComponent;
-	public graphData: DataXY[] = [];
-	//public graphVariable: SourceVariable | null = null; //TODO: update this when we don't just use variable name in trace (and corresponding html)
-	public graphVariable: string = "";
-	public graphVariableName: string = "";
-	public currentExecution: ExecutionId | null = null;
-
-	constructor(private fileSystemService: FileSystemService,
-				private viewService: ViewService,
-				private snackBar: MdSnackBar) {
-
-		this.viewService.debuggerComponent = this;
-		this.lastTraceLine = Number.POSITIVE_INFINITY;
-		this.traceColCount = 0;
-		this.lines = [];
-		this.sourceFunction = null;
-		this.setParameters = {};
-	}
-
-	public DisplayTrace(executionId: ExecutionId) {
-		this.currentExecution = executionId;
-		if(this.debugState) {
-			let ds: DebuggerState = this.debugState;
-			if(this.graphVariable !== '') {
-				this.SetGraphVariable(this.graphVariable);
-			}
-			ds.getExecution(executionId)
->>>>>>> f1855f24
                 .mergeMap((ex: Execution) => {
                     if (ex.data.eType !== 'function') {
                         return Observable.throw(new Error(`DebuggerComponent: cannot display execution traces with type ${ex.data.eType}`));
@@ -129,7 +91,6 @@
                     return Observable.from(traces);
                 })
                 .subscribe({
-<<<<<<< HEAD
                     next: (t: Trace) => {
                         this.addTrace(t);
                     },
@@ -166,10 +127,9 @@
     public ExecuteFunction() {
         if (this.debugState && this.sourceFunction) {
             this.ResetGraph();
-            console.log(this.setParameters);
             this.debugState.executeFunction(this.sourceFunction.address, this.setParameters)
                 .subscribe((ex: Execution) => {
-                    this.displayTrace(ex.id);
+					this.DisplayTrace(ex.id);
                 }, (e: any) => {
                     console.error(e);
                 });
@@ -228,95 +188,4 @@
             }
         }
     }
-=======
-					next: (t: Trace)=>{
-						this.addTrace(t);
-					},
-					complete: ()=>{},
-					error: (error:Response)=>{
-						console.error(error);
-					}
-				});
-		}
-		else {
-			console.error('Not attached');
-		}
-	}
-
-	public addTrace(trace: Trace) {
-		if(trace.data.tType === 'call') {
-			//TODO: properly handle these
-			return;
-		}
-		if(this.sourceFunction) {
-			let line = this.lines[trace.line - this.sourceFunction.lineStart];
-			if(this.lastTraceLine >= trace.line) {
-				this.traceColCount++;
-			}
-
-			line.traces[this.traceColCount-1] = trace;
-
-			this.lastTraceLine = trace.line;
-
-			MatchMaxHeightDirective.markDirty(`debugger-${trace.line-this.sourceFunction.lineStart}`);
-		}
-	}
-
-	public ExecuteFunction() {
-		if(this.debugState && this.sourceFunction) {
-			this.debugState.executeFunction(this.sourceFunction.address,this.setParameters)
-                .subscribe((ex:Execution)=>{
-					this.DisplayTrace(ex.id);
-				}, (e:any) => {
-					console.error(e);
-				});
-		} else {
-			this.snackBar.open('No breakpoint set.', undefined, {
-				duration: 3000
-			});
-		}
-	}
-
-	public GetFunctionAsString():string {
-		if(!this.sourceFunction) {
-			return 'No Function Selected';
-		} else {
-			return this.sourceFunction.name + ' ' + this.sourceFunction.getParametersAsString();
-		}
-	}
-
-	public GoToFunctionsView() {
-		this.viewService.activeView = 'functions';
-	}
-
-	public SetGraphVariable(variableName: string): void {
-		if(this.currentExecution !== null) {
-			this.graphData = [];
-			this.graphVariable = variableName;
-			this.lineGraph.onDataUpdated();
-
-			if(this.debugState && this.currentExecution !== null) {
-				let graphUpdates = Observable.create((observer: Subscriber<Trace>) => {
-					this.debugState!.getTrace(this.currentExecution!).subscribe(
-						(t: Trace) => {
-							if(t.data.tType === 'line') {
-								t.data.state.filter((s:TraceState) => s.sVariable === variableName)
-									.forEach((s:TraceState) => {
-									this.graphData.push({x: this.graphData.length, y: parseInt(s.value)});
-									observer.next();
-								});
-							}
-						},
-						(error:Response)=>{
-							console.error(error);
-						});
-				}).debounceTime(100).subscribe(
-					() => this.lineGraph.onDataUpdated());
-			}
-			else {
-				console.error('Not attached');
-			}
-		}
-	}
->>>>>>> f1855f24
 }