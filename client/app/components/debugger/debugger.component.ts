--- conflicted
+++ resolved
@@ -1,10 +1,5 @@
-<<<<<<< HEAD
 import {Component, QueryList, ViewChild, ViewChildren} from "@angular/core";
-=======
-import { Component, ViewChild, Directive, ElementRef, Input } from "@angular/core";
->>>>>>> 0bf0582f
-import { DebuggerState } from "../../models/DebuggerState";
-import { Execution, ExecutionId, FunctionData } from "../../models/Execution";
+import { Execution, FunctionData } from "../../models/Execution";
 import { Trace } from "../../models/Trace";
 import { Observable } from "rxjs/Observable";
 import { SourceFunction, SourceFunctionId } from "../../models/SourceFunction";
@@ -23,17 +18,15 @@
 import {SourceType} from "../../models/SourceType";
 import {MatchMaxHeightDirective} from "../../directives/MatchMaxHeight.directive";
 
-
 @Component({
     moduleId: module.id,
-    selector: 'spice-debugger',
-    templateUrl: './debugger.component.html'
+	selector: 'spice-debugger',
+	templateUrl: './debugger.component.html'
 })
 export class DebuggerComponent {
 
-    public lines: string[] = [];
+	public lines: string[] = [];
     public traceData: LoopData = { kind: 'loop', startLine: 0, endLine: 0, iterations: [] };
-<<<<<<< HEAD
 	public lastTrace: Trace | null = null;
 	public traceLoopStack: LoopData[] = [];
 
@@ -69,86 +62,60 @@
 		return this.fileSystemService.getFileContents(sf.sourcePath)
 			.map(fileContents => {
 				this.lines = fileContents.split('\n')
-=======
-    public lastTrace: Trace | null = null;
-    public traceLoopStack: LoopData[] = [];
-
-    public sourceFunction: SourceFunction | null = null;
-    public setParameters: { [id: string]: any } = {};
-
-    @ViewChild('lineGraph') lineGraph: LineGraphComponent;
-    public graphData: DataXY[] = [];
-    public graphVariable: SourceVariableId | null = null;
-    public currentExecution: Execution | null = null;
-
-    constructor(private debuggerService: DebuggerService,
-        private fileSystemService: FileSystemService,
-        private viewService: ViewService,
-        private snackBar: MdSnackBar) {
-        this.viewService.debuggerComponent = this;
-        this.debuggerService.getEventStream(['execution']).subscribe((event: ExecutionEvent) => this.onExecution(event));
-        this.debuggerService.getEventStream(['preCallFunction']).subscribe((event: PreCallFunctionEvent) => this.onPreCallFunction(event));
-        this.debuggerService.getEventStream(['displayTrace']).subscribe((event: DisplayTraceEvent) => this.onDisplayTrace(event));
-        this.debuggerService.getEventStream(['attach']).subscribe((event: AttachEvent) => this.resetView());
-    }
-
-    public setSourceFunction(sf: SourceFunction): Observable<null> {
-        this.sourceFunction = sf;
-        this.lines = [];
-        return this.fileSystemService.getFileContents(sf.sourcePath)
-            .map(fileContents => {
-                this.lines = fileContents.split('\n')
->>>>>>> 0bf0582f
                     .filter((l, i) => this.sourceFunction && i >= (this.sourceFunction.lineStart - 1) && i < (this.sourceFunction.lineStart - 1 + this.sourceFunction.lineCount));
                 this.lines = this.lines.map(function(l) {
                     return Prism.highlight(l, Prism.languages["clike"]);
                 });
-                this.traceData = {
-                    kind: 'loop',
-                    startLine: sf.lineStart,
-                    endLine: sf.lineStart + sf.lineCount,
-                    iterations: [[]]
-                };
-                this.lastTrace = null;
-                this.traceLoopStack = [this.traceData];
-                this.lines.forEach((_, i) => {
+				this.traceData = {
+					kind: 'loop',
+					startLine: sf.lineStart,
+					endLine: sf.lineStart + sf.lineCount,
+					iterations: [[]]
+				};
+				this.lastTrace = null;
+				this.traceLoopStack = [this.traceData];
+				this.lines.forEach((_, i) => {
                     MatchMaxHeightDirective.markDirty(`debugger-${sf.lineStart + i}`);
-                });
-                return null;
-            });
-    }
-
-    public DisplayTrace(execution: Execution) {
-        if (execution.data.eType !== 'function') {
-            throw new Error('Cannot display trace for execution ${execution.id}: Only function traces can be displayed');
-        }
-        this.currentExecution = execution;
-        this.debuggerService.currentDebuggerState!.ensureSourceFunctions([execution.data.sFunction])
-            .mergeMap((sfMap: Map<SourceFunctionId, SourceFunction>) => {
-                let sf = this.debuggerService.currentDebuggerState!.sourceFunctions.get((this.currentExecution!.data as FunctionData).sFunction) !;
-                return Observable.forkJoin(
-                    this.setSourceFunction(sf),
-                    this.debuggerService.currentDebuggerState!.ensureTrace(execution.id));
-            }).mergeMap(([fileContents, trace]: [null, Observable<Trace>]) => {
-                return trace;
-            }).subscribe(
-            (t: Trace) => { this.addTrace(t); },
-            (error: any) => { console.error(error); }
-            );
-    }
-
-    public addTrace(trace: Trace) {
+				});
+				return null;
+			});
+	}
+
+	public DisplayTrace(execution: Execution) {
+		if(execution.data.eType !== 'function') {
+			throw new Error('Cannot display trace for execution ${execution.id}: Only function traces can be displayed');
+		}
+		this.currentExecution = execution;
+		this.debuggerService.currentDebuggerState!.ensureSourceFunctions([execution.data.sFunction])
+			.mergeMap((sfMap: Map<SourceFunctionId, SourceFunction>) => {
+				let sf = this.debuggerService.currentDebuggerState!.sourceFunctions.get((this.currentExecution!.data as FunctionData).sFunction)!;
+				return Observable.forkJoin(
+					this.setSourceFunction(sf),
+					this.debuggerService.currentDebuggerState!.ensureTrace(execution.id));
+			}).mergeMap(([fileContents, trace]: [null, Observable<Trace>]) => {
+				return trace;
+			}).subscribe(
+				(t: Trace) => { this.addTrace(t); },
+				(error: any) => { console.error(error); }
+		);
+	}
+
+	public addTrace(trace: Trace) {
         if (trace.data.tType === 'call') {
-            //TODO: properly handle these
-            return;
-        }
+			//TODO: properly handle these
+			return;
+		}
         if (trace.data.tType === 'crash') {
-<<<<<<< HEAD
 			this.snackBar.open(`Program crashed: ${trace.data.stack}`, undefined, {
 				duration: 5000
 			});
 			return;
 		}
+
+        if (['return', 'cancel', 'exit', 'crash', 'error'].indexOf(trace.data.tType) > -1) {
+            let reason: any = trace.data.tType;
+            this.debuggerService.executionStopped(reason);
+        }
 
 		if (trace.data.tType === 'line' && this.sourceFunction && this.debuggerService.currentDebuggerState) {
         	let ds = this.debuggerService.currentDebuggerState;
@@ -177,62 +144,46 @@
 		//In order to handle early exists, we need to go back and reorganize previous loops
 		//this probably involves changing loop.endLine values and moving traces into a more deeply nested loop
 		let currentLoop = this.traceLoopStack[this.traceLoopStack.length - 1];
-=======
-            this.snackBar.open(`Program crashed: ${trace.data.stack}`, undefined, {
-                duration: 5000
-            });
-            return;
-        }
-        if (['return', 'cancel', 'exit', 'crash', 'error'].indexOf(trace.data.tType) > -1) {
-            this.debuggerService.executionStopped(trace.data.tType);
-        }
-
-        //This naive implementation doesn't properly handle "early exit" of loops (break, continue)/assumes loops have some kind of "loop closing" trace
-        //In order to handle early exists, we need to go back and reorganize previous loops
-        //this probably involves changing loop.endLine values and moving traces into a more deeply nested loop
-        let currentLoop = this.traceLoopStack[this.traceLoopStack.length - 1];
->>>>>>> 0bf0582f
         if (this.lastTrace !== null) {
             if (trace.line > this.lastTrace.line) {
                 if (trace.line > currentLoop.endLine) {
-                    this.traceLoopStack.pop();
-                    currentLoop = this.traceLoopStack[this.traceLoopStack.length - 1];
-                }
-            }
-            else {
+					this.traceLoopStack.pop();
+					currentLoop = this.traceLoopStack[this.traceLoopStack.length - 1];
+				}
+			}
+			else {
 
                 while (true) {
                     if (currentLoop.startLine > trace.line) {
-                        this.traceLoopStack.pop();
-                        currentLoop = this.traceLoopStack[this.traceLoopStack.length - 1];
-                    }
+						this.traceLoopStack.pop();
+						currentLoop = this.traceLoopStack[this.traceLoopStack.length - 1];
+					}
                     else if (currentLoop.startLine === trace.line) {
-                        currentLoop.iterations.push([]);
-                        break;
-                    }
-                    else {
+						currentLoop.iterations.push([]);
+						break;
+					}
+					else {
                         let iteration = currentLoop.iterations[currentLoop.iterations.length - 1];
-                        let tgLine = -1;
+						let tgLine = -1;
                         let traceGroupIndex = iteration.findIndex((tg: TraceGroup) => {
-                            tgLine = (tg.kind === 'trace' && tg.trace.line) ||
-                                (tg.kind === 'loop' && tg.startLine) || -1;
-                            return tgLine >= trace.line;
-                        });
-
-                        //if tgLine === -1 we're in trouble
+							tgLine = (tg.kind === 'trace' && tg.trace.line) ||
+										 (tg.kind === 'loop' && tg.startLine) || -1;
+							return tgLine >= trace.line;
+						});
+
+						//if tgLine === -1 we're in trouble
                         let newLoop: TraceGroup = { kind: 'loop', startLine: tgLine, endLine: this.lastTrace.line, iterations: [iteration.slice(traceGroupIndex), []] };
                         currentLoop.iterations[currentLoop.iterations.length - 1] = iteration.slice(0, traceGroupIndex);
                         currentLoop.iterations[currentLoop.iterations.length - 1].push(newLoop);
-                        this.traceLoopStack.push(newLoop);
-                        currentLoop = newLoop;
-                        break;
-                    }
-                }
-            }
-        }
+						this.traceLoopStack.push(newLoop);
+						currentLoop = newLoop;
+						break;
+					}
+				}
+			}
+		}
 
         currentLoop.iterations[currentLoop.iterations.length - 1].push({ kind: 'trace', trace: trace });
-<<<<<<< HEAD
 		this.lastTrace = trace;
 	}
 
@@ -261,58 +212,15 @@
 				});
 		}
 	}
-=======
-        this.lastTrace = trace;
-    }
-
-    public onPreCallFunction(event: PreCallFunctionEvent) {
-        this.setParameters = {};
-        this.setSourceFunction(event.sourceFunction).subscribe(() => { }); //TODO: error handling
-    }
-
-    public ExecuteFunction() {
-        if (this.sourceFunction) {
-            this.debuggerService.callFunction(this.sourceFunction, this.setParameters)
-                .subscribe((ex: Execution) => {
-                    this.DisplayTrace(ex);
-                }, (e: any) => {
-                    //TODO: error handling
-                    console.error(e);
-                });
-        }
-    }
-
-    public CheckParamsAndCall(event: KeyboardEvent) {
-        if (event.key == 'Enter' && this.areParamsEntered()) {
-            this.ExecuteFunction();
-        }
-    }
-
-    public areParamsEntered(): boolean {
-        if (this.sourceFunction && this.sourceFunction.parameters) {
-            for (var key in this.setParameters) {
-                if (this.setParameters.hasOwnProperty(key) && this.setParameters[key] == "") {
-                    return false;
-                }
-            }
-            return (this.sourceFunction.parameters.length > 0 &&
-                Object.keys(this.setParameters).length == this.sourceFunction.parameters.length) ||
-                this.sourceFunction.parameters.length == 0;
-        } else {
-            return false;
-        }
-    }
->>>>>>> 0bf0582f
 
     public GetFunctionAsString(): string {
         if (!this.sourceFunction) {
-            return 'No Function Selected';
-        } else if (this.debuggerService.currentDebuggerState && this.debuggerService.currentDebuggerState.sourceTypes) {
-            let stMap = this.debuggerService.currentDebuggerState.sourceTypes;
-            const parameters = this.sourceFunction.parameters
-                .map(parameter => `${stMap.get(parameter.sType) !.toString(stMap)} ${parameter.name}`)
+			return 'No Function Selected';
+		} else if(this.debuggerService.currentDebuggerState && this.debuggerService.currentDebuggerState.sourceTypes) {
+			let stMap = this.debuggerService.currentDebuggerState.sourceTypes;
+			const parameters = this.sourceFunction.parameters
+                .map(parameter => `${stMap.get(parameter.sType)!.toString(stMap)} ${parameter.name}`)
                 .join(", ");
-<<<<<<< HEAD
 			return `${this.sourceFunction.name}(${parameters})`;
 		} else {
 			return 'Error: SourceTypes Not Valid';
@@ -386,69 +294,4 @@
 		this.graphVariable = null;
 		this.currentExecution = null;
 	}
-=======
-            return `${this.sourceFunction.name}(${parameters})`;
-        } else {
-            return 'Error: SourceTypes Not Valid';
-        }
-    }
-
-    public GoToFunctionsView() {
-        this.debuggerService.displayFunction(null);
-    }
-
-    public SetGraphVariable(variableAddress: SourceVariableId): void {
-        //TODO: check if variable is graphable
-        if (this.sourceFunction) {
-            this.graphData = [];
-            this.graphVariable = variableAddress;
-            this.lineGraph.onDataUpdated();
-            let graphUpdates = Observable.create((observer: Subscriber<Trace>) => {
-                this.debuggerService.currentDebuggerState!.ensureTrace(this.currentExecution!.id).mergeMap(tObservable => tObservable).subscribe(
-                    (t: Trace) => {
-                        if (t.data.tType === 'line') {
-                            let stateChange = t.data.state[variableAddress];
-                            if (stateChange) {
-                                //TODO: use type data to graph properly
-                                let value = stateChange.value;
-                                if (typeof value === 'number') {
-                                    this.graphData.push({ x: this.graphData.length, y: value as number });
-                                }
-                                observer.next();
-                            }
-                        }
-                    },
-                    (error: Response) => {
-                        console.error(error);
-                    });
-            }).debounceTime(100).subscribe(
-                () => this.lineGraph.onDataUpdated());
-        }
-    }
-
-    public onExecution(event: ExecutionEvent) {
-        this.setParameters = {};
-        if (event.reason === 'break') {
-            this.DisplayTrace(event.execution!);
-        }
-    }
-
-    protected onDisplayTrace(event: DisplayTraceEvent) {
-        this.DisplayTrace(event.execution);
-    }
-
-    protected resetView() {
-        this.lines = [];
-        this.traceData = { kind: 'loop', startLine: 0, endLine: 0, iterations: [] };
-        this.lastTrace = null;
-        this.traceLoopStack = [];
-
-        this.sourceFunction = null;
-        this.setParameters = {};
-
-        this.graphData = [];
-        this.graphVariable = null;
-        this.currentExecution = null;
-    }
->>>>>>> 0bf0582f
 }