import { Component, ViewChild } from "@angular/core";
import { DebuggerState } from "../../models/DebuggerState";
import { Execution, ExecutionId, FunctionData } from "../../models/Execution";
import { Trace } from "../../models/Trace";
import { Observable } from "rxjs/Observable";
import { SourceFunction, SourceFunctionId } from "../../models/SourceFunction";
import { MatchMaxHeightDirective } from "../../directives/MatchMaxHeight.directive";
import { Response } from "@angular/http";
import { ViewService } from "../../services/view.service";
import { FileSystemService } from "../../services/file-system.service";
import { MdSnackBar } from "@angular/material";
import { LineGraphComponent, DataXY } from "../common/line-graph.component";
import { SourceVariable, SourceVariableId } from "../../models/SourceVariable";
import { Subscriber } from "rxjs/Subscriber";
import { LoopData, TraceGroup } from "./trace-loop.component";
import { DebuggerService, ExecutionEvent, PreCallFunctionEvent, DisplayTraceEvent } from "../../services/debugger.service";

@Component({
    moduleId: module.id,
    selector: 'spice-debugger',
    templateUrl: './debugger.component.html'
})
export class DebuggerComponent {

<<<<<<< HEAD
	public lines: string[] = [];
	public traceData: LoopData = { kind: 'loop', startLine: 0, endLine: 0, iterations: []};
	public lastTrace: Trace | null = null;
	public traceLoopStack: LoopData[] = [];

	public sourceFunction: SourceFunction | null = null;
	public setParameters:{[id: string]: any} = {};

	@ViewChild('lineGraph') lineGraph: LineGraphComponent;
	public graphData: DataXY[] = [];
	public graphVariable: SourceVariableId | null;
	public currentExecution: Execution | null = null;

	constructor(private debuggerService: DebuggerService,
				private fileSystemService: FileSystemService,
				private viewService: ViewService,
				private snackBar: MdSnackBar) {
		this.viewService.debuggerComponent = this;
		this.debuggerService.getEventStream(['execution']).subscribe((event: ExecutionEvent) => this.onExecution(event));
		this.debuggerService.getEventStream(['preCallFunction']).subscribe((event: PreCallFunctionEvent) => this.onPreCallFunction(event));
		this.debuggerService.getEventStream(['displayTrace']).subscribe((event: DisplayTraceEvent) => this.onDisplayTrace(event));
	}

	public setSourceFunction(sf: SourceFunction): Observable<null> {
		this.sourceFunction = sf;
		this.lines = [];
		return this.fileSystemService.getFileContents(sf.sourcePath)
			.map(fileContents => {
				this.lines = fileContents.split('\n')
					.filter((l,i) => this.sourceFunction && i>=(this.sourceFunction.lineStart-1) && i<(this.sourceFunction.lineStart-1 + this.sourceFunction.lineCount));
				this.traceData = {
					kind: 'loop',
					startLine: sf.lineStart,
					endLine: sf.lineStart + sf.lineCount,
					iterations: [[]]
				};
				this.lastTrace = null;
				this.traceLoopStack = [this.traceData];
				this.lines.forEach((_, i) => {
					MatchMaxHeightDirective.markDirty(`debugger-${sf.lineStart+i}`);
				});
				return null;
			});
	}

	public DisplayTrace(execution: Execution) {
		if(execution.data.eType !== 'function') {
			throw new Error('Cannot display trace for execution ${execution.id}: Only function traces can be displayed');
		}
		this.currentExecution = execution;
		this.debuggerService.currentDebuggerState!.ensureSourceFunctions([execution.data.sFunction])
			.mergeMap((sfMap: Map<SourceFunctionId, SourceFunction>) => {
				let sf = this.debuggerService.currentDebuggerState!.sourceFunctions.get((this.currentExecution!.data as FunctionData).sFunction)!;
				return Observable.forkJoin(
					this.setSourceFunction(sf),
					this.debuggerService.currentDebuggerState!.ensureTrace(execution.id));
			}).mergeMap(([fileContents, trace]: [null, Observable<Trace>]) => {
				return trace;
			}).subscribe(
				(t: Trace) => { this.addTrace(t); },
				(error: any) => { console.error(error); }
		);
	}

	public addTrace(trace: Trace) {
		if(trace.data.tType === 'call') {
			//TODO: properly handle these
			return;
		}
		if(trace.data.tType === 'crash') {
			this.snackBar.open(`Program crashed: ${trace.data.stack}`, undefined, {
				duration: 5000
			});
			return;
		}

		//This naive implementation doesn't properly handle "early exit" of loops (break, continue)/assumes loops have some kind of "loop closing" trace
		//In order to handle early exists, we need to go back and reorganize previous loops
		//this probably involves changing loop.endLine values and moving traces into a more deeply nested loop
		let currentLoop = this.traceLoopStack[this.traceLoopStack.length - 1];
		if(this.lastTrace !== null) {
			if(trace.line > this.lastTrace.line) {
				if(trace.line > currentLoop.endLine) {
					this.traceLoopStack.pop();
					currentLoop = this.traceLoopStack[this.traceLoopStack.length - 1];
				}
			}
			else {

				while(true) {
					if(currentLoop.startLine > trace.line) {
						this.traceLoopStack.pop();
						currentLoop = this.traceLoopStack[this.traceLoopStack.length - 1];
					}
					else if(currentLoop.startLine === trace.line) {
						currentLoop.iterations.push([]);
						break;
					}
					else {
						let iteration = currentLoop.iterations[currentLoop.iterations.length-1];
						let tgLine = -1;
						let traceGroupIndex = iteration.findIndex((tg:TraceGroup) => {
							tgLine = (tg.kind === 'trace' && tg.trace.line) ||
										 (tg.kind === 'loop' && tg.startLine) || -1;
							return tgLine >= trace.line;
						});

						//if tgLine === -1 we're in trouble
						let newLoop: TraceGroup = { kind: 'loop', startLine: tgLine, endLine: this.lastTrace.line, iterations: [iteration.slice(traceGroupIndex), []]};
						currentLoop.iterations[currentLoop.iterations.length-1] = iteration.slice(0, traceGroupIndex);
						currentLoop.iterations[currentLoop.iterations.length-1].push(newLoop);
						this.traceLoopStack.push(newLoop);
						currentLoop = newLoop;
						break;
					}
				}
			}
		}

		currentLoop.iterations[currentLoop.iterations.length-1].push({ kind: 'trace', trace: trace});
		this.lastTrace = trace;
	}

	public onPreCallFunction(event: PreCallFunctionEvent) {
		this.setParameters = {};
		this.setSourceFunction(event.sourceFunction).subscribe(() => {}); //TODO: error handling
	}

	public ExecuteFunction() {
		if(this.sourceFunction) {
			this.debuggerService.callFunction(this.sourceFunction, this.setParameters)
				.subscribe((ex:Execution)=>{
					this.DisplayTrace(ex);
				}, (e:any) => {
					//TODO: error handling
					console.error(e);
				});
		}
	}

	public GetFunctionAsString():string {
		if(!this.sourceFunction) {
			return 'No Function Selected';
		} else if(this.debuggerService.currentDebuggerState && this.debuggerService.currentDebuggerState.sourceTypes) {
			let stMap = this.debuggerService.currentDebuggerState.sourceTypes;
			const parameters = this.sourceFunction.parameters
                .map(parameter => `${stMap.get(parameter.sType)!.toString(stMap)} ${parameter.name}`)
                .join(", ");
			return `${this.sourceFunction.name}(${parameters})`;
		} else {
			return 'Error: SourceTypes Not Valid';
		}
	}

	public GoToFunctionsView() {
		this.viewService.activeView = 'functions';
	}

	public SetGraphVariable(variableAddress: SourceVariableId): void {
		//TODO: check if variable is graphable
		if(this.sourceFunction) {
			this.graphData = [];
			this.graphVariable = variableAddress;
			this.lineGraph.onDataUpdated();
			let graphUpdates = Observable.create((observer: Subscriber<Trace>) => {
				this.debuggerService.currentDebuggerState!.ensureTrace(this.currentExecution!.id).mergeMap(tObservable => tObservable).subscribe(
					(t: Trace) => {
						if(t.data.tType === 'line') {
							let stateChange = t.data.state[variableAddress];
							if(stateChange) {
								//TODO: use type data to graph properly
								let value = stateChange.value;
								if(typeof value === 'number') {
									this.graphData.push({x: this.graphData.length, y: value as number});
								}
								observer.next();
							}
						}
					},
					(error:Response)=>{
						console.error(error);
					});
			}).debounceTime(100).subscribe(
				() => this.lineGraph.onDataUpdated());
		}
	}

	public onExecution(event: ExecutionEvent) {
		this.setParameters = {};
		if(event.reason === 'break') {
			this.DisplayTrace(event.execution!);
		}
	}

	protected onDisplayTrace(event: DisplayTraceEvent) {
		this.DisplayTrace(event.execution);
	}
=======
    public lines: string[] = [];
    public traceData: LoopData = { kind: 'loop', startLine: 0, endLine: 0, iterations: [] };
    public lastTrace: Trace | null = null;
    public traceLoopStack: LoopData[] = [];

    public sourceFunction: SourceFunction | null = null;
    public debugState: DebuggerState | null = null;
    public setParameters: { [id: string]: any } = {};

    @ViewChild('lineGraph') lineGraph: LineGraphComponent;
    public graphData: DataXY[] = [];
    //public graphVariable: SourceVariable | null = null; //TODO: update this when we don't just use variable name in trace (and corresponding html)
    public graphVariable: string = "";
    public graphVariableName: string = "";
    public currentExecution: ExecutionId | null = null;

    constructor(private fileSystemService: FileSystemService,
        private viewService: ViewService,
        private snackBar: MdSnackBar) {
        this.viewService.debuggerComponent = this;
    }

    public setSourceFunction(sf: SourceFunction) {
        this.sourceFunction = sf;
        this.lines = [];
        let o = this.fileSystemService.getFileContents(sf.sourcePath)
            .map(fileContents => {
                this.lines = fileContents.split('\n')
                    .filter((l, i) => this.sourceFunction && i >= (this.sourceFunction.lineStart - 1) && i < (this.sourceFunction.lineStart - 1 + this.sourceFunction.lineCount));
                this.traceData = {
                    kind: 'loop',
                    startLine: sf.lineStart,
                    endLine: sf.lineStart + sf.lineCount,
                    iterations: [[]]
                };
                this.lastTrace = null;
                this.traceLoopStack = [this.traceData];
                this.lines.forEach((_, i) => {
                    MatchMaxHeightDirective.markDirty(`debugger-${sf.lineStart + i}`);
                });
            }).share();

        o.subscribe(() => { },
            (error: Response) => {
                this.snackBar.open(`Failed to display source code: ${error.status} (${error.text()})`, undefined, {
                    duration: 5000
                });
            });
        return o;
    }

    public DisplayTrace(executionId: ExecutionId) {
        this.currentExecution = executionId;
        if (this.debugState) {
            let ds: DebuggerState = this.debugState;
            ds.getExecution(executionId)
                .mergeMap((ex: Execution) => {
                    //we don't reset the graph until we have called getExecution, otherwise the trace executes before getExecution, which then returns 404
                    if (this.graphVariable !== '') {
                        this.SetGraphVariable(this.graphVariable);
                    }
                    if (ex.data.eType !== 'function') {
                        return Observable.throw(new Error(`DebuggerComponent: cannot display execution traces with type ${ex.data.eType}`));
                    }
                    return Observable.forkJoin(
                        ds.getSourceFunction(ex.data.sFunction)
                            .mergeMap((sf: SourceFunction) => this.setSourceFunction(sf)),
                        Observable.of(ds.getTrace(executionId)));
                })
                .mergeMap(([fileContents, traces]) => {
                    return Observable.from(traces);
                })
                .subscribe({
                    next: (t: Trace) => {
                        this.addTrace(t);
                    },
                    complete: () => { },
                    error: (error: Response) => {
                        console.error(error);
                    }
                });
        }
        else {
            console.error('Not attached');
        }
    }

    public addTrace(trace: Trace) {
        if (trace.data.tType === 'call') {
            //TODO: properly handle these
            return;
        }
        if (trace.data.tType === 'crash') {
            this.snackBar.open(`Program crashed: ${trace.data.stack}`, undefined, {
                duration: 5000
            });
            return;
        }

        //This naive implementation doesn't properly handle "early exit" of loops (break, continue)/assumes loops have some kind of "loop closing" trace
        //In order to handle early exists, we need to go back and reorganize previous loops
        //this probably involves changing loop.endLine values and moving traces into a more deeply nested loop
        let currentLoop = this.traceLoopStack[this.traceLoopStack.length - 1];
        if (this.lastTrace !== null) {
            if (trace.line > this.lastTrace.line) {
                if (trace.line > currentLoop.endLine) {
                    this.traceLoopStack.pop();
                    currentLoop = this.traceLoopStack[this.traceLoopStack.length - 1];
                }
            }
            else {

                while (true) {
                    if (currentLoop.startLine > trace.line) {
                        this.traceLoopStack.pop();
                        currentLoop = this.traceLoopStack[this.traceLoopStack.length - 1];
                    }
                    else if (currentLoop.startLine === trace.line) {
                        currentLoop.iterations.push([]);
                        break;
                    }
                    else {
                        let iteration = currentLoop.iterations[currentLoop.iterations.length - 1];
                        let tgLine = -1;
                        let traceGroupIndex = iteration.findIndex((tg: TraceGroup) => {
                            tgLine = (tg.kind === 'trace' && tg.trace.line) ||
                                (tg.kind === 'loop' && tg.startLine) || -1;
                            return tgLine >= trace.line;
                        });

                        //if tgLine === -1 we're in trouble
                        let newLoop: TraceGroup = { kind: 'loop', startLine: tgLine, endLine: this.lastTrace.line, iterations: [iteration.slice(traceGroupIndex), []] };
                        currentLoop.iterations[currentLoop.iterations.length - 1] = iteration.slice(0, traceGroupIndex);
                        currentLoop.iterations[currentLoop.iterations.length - 1].push(newLoop);
                        this.traceLoopStack.push(newLoop);
                        currentLoop = newLoop;
                        break;
                    }
                }
            }
        }

        currentLoop.iterations[currentLoop.iterations.length - 1].push({ kind: 'trace', trace: trace });
        this.lastTrace = trace;
    }

    public ExecuteFunction() {
        if (this.debugState && this.sourceFunction) {
            this.debugState.executeFunction(this.sourceFunction.address, this.setParameters)
                .subscribe((ex: Execution) => {
                    this.DisplayTrace(ex.id);
                    if (this.viewService.toolbarComponent !== null) {
                        this.viewService.toolbarComponent.execution = ex;
                    }

                }, (e: any) => {
                    console.error(e);
                });
        } else {
            this.snackBar.open('No breakpoint set.', undefined, {
                duration: 3000
            });
        }
    }

    public GetFunctionAsString(): string {
        if (!this.sourceFunction) {
            return 'No Function Selected';
        } else {
            return this.sourceFunction.name + ' ' + this.sourceFunction.getParametersAsString();
        }
    }

    public GoToFunctionsView() {
        this.viewService.activeView = 'functions';
    }

    public SetGraphVariable(variableName: string): void {
        if (this.currentExecution !== null) {
            this.graphData = [];
            this.graphVariable = variableName;
            this.lineGraph.onDataUpdated();

            if (this.debugState && this.currentExecution !== null) {
                let graphUpdates = Observable.create((observer: Subscriber<Trace>) => {
                    this.debugState!.getTrace(this.currentExecution!).subscribe(
                        (t: Trace) => {
                            if (t.data.tType === 'line') {
                                t.data.state.filter((s: TraceState) => s.sVariable === variableName)
                                    .forEach((s: TraceState) => {
                                        this.graphData.push({ x: this.graphData.length, y: parseInt(s.value) });
                                        observer.next();
                                    });
                            }
                        },
                        (error: Response) => {
                            console.error(error);
                        });
                }).debounceTime(100).subscribe(
                    () => this.lineGraph.onDataUpdated());
            }
            else {
                console.error('Not attached');
            }
        }
    }
>>>>>>> 566ea8e2
}<|MERGE_RESOLUTION|>--- conflicted
+++ resolved
@@ -13,18 +13,17 @@
 import { SourceVariable, SourceVariableId } from "../../models/SourceVariable";
 import { Subscriber } from "rxjs/Subscriber";
 import { LoopData, TraceGroup } from "./trace-loop.component";
-import { DebuggerService, ExecutionEvent, PreCallFunctionEvent, DisplayTraceEvent } from "../../services/debugger.service";
+import { DebuggerService, ExecutionEvent, PreCallFunctionEvent, DisplayTraceEvent, ProcessEndedEvent, DetachEvent, AttachEvent } from "../../services/debugger.service";
 
 @Component({
     moduleId: module.id,
-    selector: 'spice-debugger',
-    templateUrl: './debugger.component.html'
+	selector: 'spice-debugger',
+	templateUrl: './debugger.component.html'
 })
 export class DebuggerComponent {
 
-<<<<<<< HEAD
 	public lines: string[] = [];
-	public traceData: LoopData = { kind: 'loop', startLine: 0, endLine: 0, iterations: []};
+    public traceData: LoopData = { kind: 'loop', startLine: 0, endLine: 0, iterations: [] };
 	public lastTrace: Trace | null = null;
 	public traceLoopStack: LoopData[] = [];
 
@@ -33,7 +32,7 @@
 
 	@ViewChild('lineGraph') lineGraph: LineGraphComponent;
 	public graphData: DataXY[] = [];
-	public graphVariable: SourceVariableId | null;
+	public graphVariable: SourceVariableId | null = null;
 	public currentExecution: Execution | null = null;
 
 	constructor(private debuggerService: DebuggerService,
@@ -44,6 +43,7 @@
 		this.debuggerService.getEventStream(['execution']).subscribe((event: ExecutionEvent) => this.onExecution(event));
 		this.debuggerService.getEventStream(['preCallFunction']).subscribe((event: PreCallFunctionEvent) => this.onPreCallFunction(event));
 		this.debuggerService.getEventStream(['displayTrace']).subscribe((event: DisplayTraceEvent) => this.onDisplayTrace(event));
+		this.debuggerService.getEventStream(['attach']).subscribe((event: AttachEvent) => this.resetView());
 	}
 
 	public setSourceFunction(sf: SourceFunction): Observable<null> {
@@ -52,7 +52,7 @@
 		return this.fileSystemService.getFileContents(sf.sourcePath)
 			.map(fileContents => {
 				this.lines = fileContents.split('\n')
-					.filter((l,i) => this.sourceFunction && i>=(this.sourceFunction.lineStart-1) && i<(this.sourceFunction.lineStart-1 + this.sourceFunction.lineCount));
+                    .filter((l, i) => this.sourceFunction && i >= (this.sourceFunction.lineStart - 1) && i < (this.sourceFunction.lineStart - 1 + this.sourceFunction.lineCount));
 				this.traceData = {
 					kind: 'loop',
 					startLine: sf.lineStart,
@@ -62,7 +62,7 @@
 				this.lastTrace = null;
 				this.traceLoopStack = [this.traceData];
 				this.lines.forEach((_, i) => {
-					MatchMaxHeightDirective.markDirty(`debugger-${sf.lineStart+i}`);
+                    MatchMaxHeightDirective.markDirty(`debugger-${sf.lineStart + i}`);
 				});
 				return null;
 			});
@@ -88,11 +88,11 @@
 	}
 
 	public addTrace(trace: Trace) {
-		if(trace.data.tType === 'call') {
+        if (trace.data.tType === 'call') {
 			//TODO: properly handle these
 			return;
 		}
-		if(trace.data.tType === 'crash') {
+        if (trace.data.tType === 'crash') {
 			this.snackBar.open(`Program crashed: ${trace.data.stack}`, undefined, {
 				duration: 5000
 			});
@@ -103,37 +103,37 @@
 		//In order to handle early exists, we need to go back and reorganize previous loops
 		//this probably involves changing loop.endLine values and moving traces into a more deeply nested loop
 		let currentLoop = this.traceLoopStack[this.traceLoopStack.length - 1];
-		if(this.lastTrace !== null) {
-			if(trace.line > this.lastTrace.line) {
-				if(trace.line > currentLoop.endLine) {
+        if (this.lastTrace !== null) {
+            if (trace.line > this.lastTrace.line) {
+                if (trace.line > currentLoop.endLine) {
 					this.traceLoopStack.pop();
 					currentLoop = this.traceLoopStack[this.traceLoopStack.length - 1];
 				}
 			}
 			else {
 
-				while(true) {
-					if(currentLoop.startLine > trace.line) {
+                while (true) {
+                    if (currentLoop.startLine > trace.line) {
 						this.traceLoopStack.pop();
 						currentLoop = this.traceLoopStack[this.traceLoopStack.length - 1];
 					}
-					else if(currentLoop.startLine === trace.line) {
+                    else if (currentLoop.startLine === trace.line) {
 						currentLoop.iterations.push([]);
 						break;
 					}
 					else {
-						let iteration = currentLoop.iterations[currentLoop.iterations.length-1];
+                        let iteration = currentLoop.iterations[currentLoop.iterations.length - 1];
 						let tgLine = -1;
-						let traceGroupIndex = iteration.findIndex((tg:TraceGroup) => {
+                        let traceGroupIndex = iteration.findIndex((tg: TraceGroup) => {
 							tgLine = (tg.kind === 'trace' && tg.trace.line) ||
 										 (tg.kind === 'loop' && tg.startLine) || -1;
 							return tgLine >= trace.line;
 						});
 
 						//if tgLine === -1 we're in trouble
-						let newLoop: TraceGroup = { kind: 'loop', startLine: tgLine, endLine: this.lastTrace.line, iterations: [iteration.slice(traceGroupIndex), []]};
-						currentLoop.iterations[currentLoop.iterations.length-1] = iteration.slice(0, traceGroupIndex);
-						currentLoop.iterations[currentLoop.iterations.length-1].push(newLoop);
+                        let newLoop: TraceGroup = { kind: 'loop', startLine: tgLine, endLine: this.lastTrace.line, iterations: [iteration.slice(traceGroupIndex), []] };
+                        currentLoop.iterations[currentLoop.iterations.length - 1] = iteration.slice(0, traceGroupIndex);
+                        currentLoop.iterations[currentLoop.iterations.length - 1].push(newLoop);
 						this.traceLoopStack.push(newLoop);
 						currentLoop = newLoop;
 						break;
@@ -142,7 +142,7 @@
 			}
 		}
 
-		currentLoop.iterations[currentLoop.iterations.length-1].push({ kind: 'trace', trace: trace});
+        currentLoop.iterations[currentLoop.iterations.length - 1].push({ kind: 'trace', trace: trace });
 		this.lastTrace = trace;
 	}
 
@@ -163,8 +163,8 @@
 		}
 	}
 
-	public GetFunctionAsString():string {
-		if(!this.sourceFunction) {
+    public GetFunctionAsString(): string {
+        if (!this.sourceFunction) {
 			return 'No Function Selected';
 		} else if(this.debuggerService.currentDebuggerState && this.debuggerService.currentDebuggerState.sourceTypes) {
 			let stMap = this.debuggerService.currentDebuggerState.sourceTypes;
@@ -202,7 +202,7 @@
 							}
 						}
 					},
-					(error:Response)=>{
+                        (error: Response) => {
 						console.error(error);
 					});
 			}).debounceTime(100).subscribe(
@@ -220,212 +220,18 @@
 	protected onDisplayTrace(event: DisplayTraceEvent) {
 		this.DisplayTrace(event.execution);
 	}
-=======
-    public lines: string[] = [];
-    public traceData: LoopData = { kind: 'loop', startLine: 0, endLine: 0, iterations: [] };
-    public lastTrace: Trace | null = null;
-    public traceLoopStack: LoopData[] = [];
-
-    public sourceFunction: SourceFunction | null = null;
-    public debugState: DebuggerState | null = null;
-    public setParameters: { [id: string]: any } = {};
-
-    @ViewChild('lineGraph') lineGraph: LineGraphComponent;
-    public graphData: DataXY[] = [];
-    //public graphVariable: SourceVariable | null = null; //TODO: update this when we don't just use variable name in trace (and corresponding html)
-    public graphVariable: string = "";
-    public graphVariableName: string = "";
-    public currentExecution: ExecutionId | null = null;
-
-    constructor(private fileSystemService: FileSystemService,
-        private viewService: ViewService,
-        private snackBar: MdSnackBar) {
-        this.viewService.debuggerComponent = this;
-    }
-
-    public setSourceFunction(sf: SourceFunction) {
-        this.sourceFunction = sf;
-        this.lines = [];
-        let o = this.fileSystemService.getFileContents(sf.sourcePath)
-            .map(fileContents => {
-                this.lines = fileContents.split('\n')
-                    .filter((l, i) => this.sourceFunction && i >= (this.sourceFunction.lineStart - 1) && i < (this.sourceFunction.lineStart - 1 + this.sourceFunction.lineCount));
-                this.traceData = {
-                    kind: 'loop',
-                    startLine: sf.lineStart,
-                    endLine: sf.lineStart + sf.lineCount,
-                    iterations: [[]]
-                };
-                this.lastTrace = null;
-                this.traceLoopStack = [this.traceData];
-                this.lines.forEach((_, i) => {
-                    MatchMaxHeightDirective.markDirty(`debugger-${sf.lineStart + i}`);
-                });
-            }).share();
-
-        o.subscribe(() => { },
-            (error: Response) => {
-                this.snackBar.open(`Failed to display source code: ${error.status} (${error.text()})`, undefined, {
-                    duration: 5000
-                });
-            });
-        return o;
-    }
-
-    public DisplayTrace(executionId: ExecutionId) {
-        this.currentExecution = executionId;
-        if (this.debugState) {
-            let ds: DebuggerState = this.debugState;
-            ds.getExecution(executionId)
-                .mergeMap((ex: Execution) => {
-                    //we don't reset the graph until we have called getExecution, otherwise the trace executes before getExecution, which then returns 404
-                    if (this.graphVariable !== '') {
-                        this.SetGraphVariable(this.graphVariable);
-                    }
-                    if (ex.data.eType !== 'function') {
-                        return Observable.throw(new Error(`DebuggerComponent: cannot display execution traces with type ${ex.data.eType}`));
-                    }
-                    return Observable.forkJoin(
-                        ds.getSourceFunction(ex.data.sFunction)
-                            .mergeMap((sf: SourceFunction) => this.setSourceFunction(sf)),
-                        Observable.of(ds.getTrace(executionId)));
-                })
-                .mergeMap(([fileContents, traces]) => {
-                    return Observable.from(traces);
-                })
-                .subscribe({
-                    next: (t: Trace) => {
-                        this.addTrace(t);
-                    },
-                    complete: () => { },
-                    error: (error: Response) => {
-                        console.error(error);
-                    }
-                });
-        }
-        else {
-            console.error('Not attached');
-        }
-    }
-
-    public addTrace(trace: Trace) {
-        if (trace.data.tType === 'call') {
-            //TODO: properly handle these
-            return;
-        }
-        if (trace.data.tType === 'crash') {
-            this.snackBar.open(`Program crashed: ${trace.data.stack}`, undefined, {
-                duration: 5000
-            });
-            return;
-        }
-
-        //This naive implementation doesn't properly handle "early exit" of loops (break, continue)/assumes loops have some kind of "loop closing" trace
-        //In order to handle early exists, we need to go back and reorganize previous loops
-        //this probably involves changing loop.endLine values and moving traces into a more deeply nested loop
-        let currentLoop = this.traceLoopStack[this.traceLoopStack.length - 1];
-        if (this.lastTrace !== null) {
-            if (trace.line > this.lastTrace.line) {
-                if (trace.line > currentLoop.endLine) {
-                    this.traceLoopStack.pop();
-                    currentLoop = this.traceLoopStack[this.traceLoopStack.length - 1];
-                }
-            }
-            else {
-
-                while (true) {
-                    if (currentLoop.startLine > trace.line) {
-                        this.traceLoopStack.pop();
-                        currentLoop = this.traceLoopStack[this.traceLoopStack.length - 1];
-                    }
-                    else if (currentLoop.startLine === trace.line) {
-                        currentLoop.iterations.push([]);
-                        break;
-                    }
-                    else {
-                        let iteration = currentLoop.iterations[currentLoop.iterations.length - 1];
-                        let tgLine = -1;
-                        let traceGroupIndex = iteration.findIndex((tg: TraceGroup) => {
-                            tgLine = (tg.kind === 'trace' && tg.trace.line) ||
-                                (tg.kind === 'loop' && tg.startLine) || -1;
-                            return tgLine >= trace.line;
-                        });
-
-                        //if tgLine === -1 we're in trouble
-                        let newLoop: TraceGroup = { kind: 'loop', startLine: tgLine, endLine: this.lastTrace.line, iterations: [iteration.slice(traceGroupIndex), []] };
-                        currentLoop.iterations[currentLoop.iterations.length - 1] = iteration.slice(0, traceGroupIndex);
-                        currentLoop.iterations[currentLoop.iterations.length - 1].push(newLoop);
-                        this.traceLoopStack.push(newLoop);
-                        currentLoop = newLoop;
-                        break;
-                    }
-                }
-            }
-        }
-
-        currentLoop.iterations[currentLoop.iterations.length - 1].push({ kind: 'trace', trace: trace });
-        this.lastTrace = trace;
-    }
-
-    public ExecuteFunction() {
-        if (this.debugState && this.sourceFunction) {
-            this.debugState.executeFunction(this.sourceFunction.address, this.setParameters)
-                .subscribe((ex: Execution) => {
-                    this.DisplayTrace(ex.id);
-                    if (this.viewService.toolbarComponent !== null) {
-                        this.viewService.toolbarComponent.execution = ex;
-                    }
-
-                }, (e: any) => {
-                    console.error(e);
-                });
-        } else {
-            this.snackBar.open('No breakpoint set.', undefined, {
-                duration: 3000
-            });
-        }
-    }
-
-    public GetFunctionAsString(): string {
-        if (!this.sourceFunction) {
-            return 'No Function Selected';
-        } else {
-            return this.sourceFunction.name + ' ' + this.sourceFunction.getParametersAsString();
-        }
-    }
-
-    public GoToFunctionsView() {
-        this.viewService.activeView = 'functions';
-    }
-
-    public SetGraphVariable(variableName: string): void {
-        if (this.currentExecution !== null) {
-            this.graphData = [];
-            this.graphVariable = variableName;
-            this.lineGraph.onDataUpdated();
-
-            if (this.debugState && this.currentExecution !== null) {
-                let graphUpdates = Observable.create((observer: Subscriber<Trace>) => {
-                    this.debugState!.getTrace(this.currentExecution!).subscribe(
-                        (t: Trace) => {
-                            if (t.data.tType === 'line') {
-                                t.data.state.filter((s: TraceState) => s.sVariable === variableName)
-                                    .forEach((s: TraceState) => {
-                                        this.graphData.push({ x: this.graphData.length, y: parseInt(s.value) });
-                                        observer.next();
-                                    });
-                            }
-                        },
-                        (error: Response) => {
-                            console.error(error);
-                        });
-                }).debounceTime(100).subscribe(
-                    () => this.lineGraph.onDataUpdated());
-            }
-            else {
-                console.error('Not attached');
-            }
-        }
-    }
->>>>>>> 566ea8e2
+
+	protected resetView() {
+		this.lines = [];
+		this.traceData = { kind: 'loop', startLine: 0, endLine: 0, iterations: [] };
+		this.lastTrace = null;
+		this.traceLoopStack = [];
+
+		this.sourceFunction = null;
+		this.setParameters = {};
+
+		this.graphData = [];
+		this.graphVariable = null;
+		this.currentExecution = null;
+	}
 }