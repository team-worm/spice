--- conflicted
+++ resolved
@@ -1,13 +1,7 @@
-<<<<<<< HEAD
-import { Component, Input, ViewChild, ElementRef, OnInit } from "@angular/core";
+import {Component, Input, ViewChild, ElementRef, OnInit, Output, EventEmitter} from "@angular/core";
 import { SourceFile } from "../../models/SourceFile";
 import { FileSystemService } from "../../services/file-system.service";
-=======
-import {Component, Input, ViewChild, ElementRef, OnInit, Output, EventEmitter} from "@angular/core";
-import {SourceFile} from "../../models/SourceFile";
-import {FileSystemService} from "../../services/file-system.service";
 import {SourceFunction} from "../../models/SourceFunction";
->>>>>>> 9bce4f0b
 @Component({
     selector: 'spice-file-browser-node',
     template: `
@@ -48,13 +42,7 @@
     @Input()
     public onSelected: (file: SourceFile) => void;
     @Input()
-<<<<<<< HEAD
     public customPath: string;
-    public expanded: boolean;
-
-    @ViewChild('ListItemElement') DomElement: any;
-=======
-    public customPath:string;
     @Input()
     public filterNameChangeEmitter:EventEmitter<string>;
 
@@ -62,26 +50,15 @@
 
     public filtered:boolean; //True means hide.
 
-    @ViewChild('ListItemElement') DomElement:any;
->>>>>>> 9bce4f0b
+    @ViewChild('ListItemElement') DomElement: any;
 
     constructor(private fSS: FileSystemService) {
         this.expanded = false;
         this.filtered = false;
     }
 
-<<<<<<< HEAD
     ngOnInit(): void {
         if (this.inCustomPath()) {
-            (<HTMLElement>this.DomElement._element.nativeElement).scrollIntoView({
-                behavior: "smooth",
-                block: "start"
-            })
-        }
-        this.DomElement._element.nativeElement.style.paddingLeft = (this.fileDepth * 1.5) + "em";
-=======
-    ngOnInit():void  {
-        if(this.inCustomPath()) {
             if(this.file && this.file.data.fType === 'file') {
                 setTimeout(()=> {
                     if(this.file) {
@@ -100,7 +77,6 @@
                 }
             });
         }
->>>>>>> 9bce4f0b
     }
 
     public IsFolder(): boolean {
@@ -115,20 +91,10 @@
         }
         return this.expanded
     }
-<<<<<<< HEAD
-    public GetBackground(): string {
-        return this.inCustomPath() ? '#a8a8a8' : ''; //TODO use styling classes.
-    }
     public IconName(): string {
         if (!!this.file) {
             if (this.file.data.fType === 'directory') {
                 if (this.IsExpanded()) {
-=======
-    public IconName():string {
-        if(!!this.file) {
-            if(this.file.data.fType === 'directory') {
-                if(this.IsExpanded()) {
->>>>>>> 9bce4f0b
                     return 'folder_open';
                 } else {
                     return 'folder';
@@ -163,12 +129,6 @@
             }
         }
     }
-<<<<<<< HEAD
-    public FileToString(f: SourceFile) {
-        return f.path;
-    }
-=======
->>>>>>> 9bce4f0b
 
     private inCustomPath(): boolean {
         return !!this.file && this.customPath.indexOf(this.file.path) >= 0;
