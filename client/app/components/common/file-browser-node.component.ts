import {Component, Input, ViewChild, ElementRef, OnInit} from "@angular/core";
import {SourceFile} from "../../models/SourceFile";
import {FileSystemService} from "../../services/file-system.service";
@Component({
    selector: 'spice-file-browser-node',
    template: `
<md-list-item #ListItemElement (click)="Clicked()" class="file-system-node" [ngClass]="{'selected': !!file && selectedFileRef.file == file}" [style.background]="GetBackground()">
    <md-icon md-list-avatar class="file-icon" *ngIf="!!file" >{{IconName()}}</md-icon>
    <md-progress-spinner md-list-avatar *ngIf="!file" mode="indeterminate"></md-progress-spinner>
    <p md-line class="file-header">{{FileHead()}}</p>
</md-list-item>
<span *ngIf="IsFolder()" [style.display]="IsExpanded() ? 'inherit' : 'none'" >
    <md-divider></md-divider>
<<<<<<< HEAD
    <span *ngIf="file.contents != undefined">
        <spice-file-browser-node *ngFor="let f of file.contents" 
         [file]="f" 
         [fileDepth]="fileDepth + 1" 
         [selectedFileRef]="selectedFileRef" 
         [onSelected]="onSelected"
         [customPath]="customPath"></spice-file-browser-node></span>
    <span *ngIf="file.contents == undefined"><spice-file-browser-node *ngIf="file.contents == undefined" [fileDepth]="fileDepth + 1"></spice-file-browser-node></span>
=======
    <span *ngIf="file.data.contents != undefined">
        <spice-file-browser-node *ngFor="let f of file.data.contents" 
         [file]="f" [fileDepth]="fileDepth + 1" [selectedFileRef]="selectedFileRef" [onSelected]="onSelected"></spice-file-browser-node></span>
    <span *ngIf="file.data.contents == undefined"><spice-file-browser-node *ngIf="file.data.contents == undefined" [fileDepth]="fileDepth + 1"></spice-file-browser-node></span>
>>>>>>> df069355
    <md-divider></md-divider>
</span>
`
})
export class FileBrowserNodeComponent implements OnInit{
    @Input()
    public file:SourceFile | null;
    @Input()
    public fileDepth:number;
    @Input()
    public selectedFileRef: {
        file:SourceFile | null
    };
    @Input()
    public onSelected: (file:SourceFile) => void;
    @Input()
    public customPath:string;
    public expanded: boolean;

    @ViewChild('ListItemElement') DomElement:any;

    constructor(private fSS:FileSystemService){
        this.expanded = false;
    }

    ngOnInit():void  {
        if(this.inCustomPath()) {
            (<HTMLElement> this.DomElement._element.nativeElement).scrollIntoView({
                behavior: "smooth",
                block: "start"
            })
        }
        this.DomElement._element.nativeElement.style.paddingLeft = (this.fileDepth*1.5) + "em";
    }

    public IsFolder():boolean {
        return !!this.file && this.file.data.fType == 'directory';
    }
    public IsExpanded():boolean {
        if(this.inCustomPath()) {
            this.expanded = true;
        }
        return this.expanded
    }
    public GetBackground():string {
        return this.inCustomPath()? 'yellow' : ''; //TODO use styling classes.
    }
    public IconName():string {
        if(!!this.file) {
<<<<<<< HEAD
            if(this.file.fType == 'dir') {
                if(this.IsExpanded()) {
=======
            switch (this.file.data.fType) {
            case 'directory':
                if(this.expanded) {
>>>>>>> df069355
                    return 'folder_open';
                } else {
                    return 'folder';
                }

            case 'file':
                return 'insert_drive_file';

            default:
                return 'error_outline';
            }
        }
        return '';
    }
    public FileHead():string {
        if(!!this.file) {
            return this.file.name;
        } else {
            return 'Loading...'
        }
    }
    public Clicked() {
        if(!!this.file){
<<<<<<< HEAD
            if(this.file.fType == 'dir' && !this.inCustomPath()) {
                if(this.file.contents == undefined) {
=======
            switch (this.file.data.fType) {
            case 'directory':
                if(this.file.data.contents == null) {
>>>>>>> df069355
                    this.fSS.getFullFile(this.file).subscribe((sf:SourceFile)=>{}, (e:any)=> {
                        console.error('Error error getting file contents', e); //TODO professionalize
                    });
                }
                this.expanded = !this.expanded;
                break;

            case 'file':
                this.onSelected(this.file);
                break;
            }
        }
    }
    public FileToString(f:SourceFile) {
        return f.path;
    }

    private inCustomPath():boolean {
        return !!this.file && this.customPath.indexOf(this.file.path) >= 0;
    }
}<|MERGE_RESOLUTION|>--- conflicted
+++ resolved
@@ -4,28 +4,21 @@
 @Component({
     selector: 'spice-file-browser-node',
     template: `
-<md-list-item #ListItemElement (click)="Clicked()" class="file-system-node" [ngClass]="{'selected': !!file && selectedFileRef.file == file}" [style.background]="GetBackground()">
+<md-list-item #ListItemElement (click)="Clicked()" class="file-system-node" [ngClass]="{'selected': !!file && selectedFileRef.file === file}" [style.background]="GetBackground()">
     <md-icon md-list-avatar class="file-icon" *ngIf="!!file" >{{IconName()}}</md-icon>
     <md-progress-spinner md-list-avatar *ngIf="!file" mode="indeterminate"></md-progress-spinner>
     <p md-line class="file-header">{{FileHead()}}</p>
 </md-list-item>
 <span *ngIf="IsFolder()" [style.display]="IsExpanded() ? 'inherit' : 'none'" >
     <md-divider></md-divider>
-<<<<<<< HEAD
-    <span *ngIf="file.contents != undefined">
-        <spice-file-browser-node *ngFor="let f of file.contents" 
+    <span *ngIf="FileHasContents()">
+        <spice-file-browser-node *ngFor="let f of file.data.contents" 
          [file]="f" 
          [fileDepth]="fileDepth + 1" 
          [selectedFileRef]="selectedFileRef" 
          [onSelected]="onSelected"
          [customPath]="customPath"></spice-file-browser-node></span>
-    <span *ngIf="file.contents == undefined"><spice-file-browser-node *ngIf="file.contents == undefined" [fileDepth]="fileDepth + 1"></spice-file-browser-node></span>
-=======
-    <span *ngIf="file.data.contents != undefined">
-        <spice-file-browser-node *ngFor="let f of file.data.contents" 
-         [file]="f" [fileDepth]="fileDepth + 1" [selectedFileRef]="selectedFileRef" [onSelected]="onSelected"></spice-file-browser-node></span>
-    <span *ngIf="file.data.contents == undefined"><spice-file-browser-node *ngIf="file.data.contents == undefined" [fileDepth]="fileDepth + 1"></spice-file-browser-node></span>
->>>>>>> df069355
+    <span *ngIf="!FileHasContents()"><spice-file-browser-node *ngIf="!FileHasContents()" [fileDepth]="fileDepth + 1"></spice-file-browser-node></span>
     <md-divider></md-divider>
 </span>
 `
@@ -62,7 +55,10 @@
     }
 
     public IsFolder():boolean {
-        return !!this.file && this.file.data.fType == 'directory';
+        return !!this.file && this.file.data.fType === 'directory';
+    }
+    public FileHasContents():boolean {
+        return !!this.file && this.file.data.fType === 'directory' && this.file.data.contents !== null;
     }
     public IsExpanded():boolean {
         if(this.inCustomPath()) {
@@ -75,23 +71,15 @@
     }
     public IconName():string {
         if(!!this.file) {
-<<<<<<< HEAD
-            if(this.file.fType == 'dir') {
+            if(this.file.data.fType === 'directory') {
                 if(this.IsExpanded()) {
-=======
-            switch (this.file.data.fType) {
-            case 'directory':
-                if(this.expanded) {
->>>>>>> df069355
                     return 'folder_open';
                 } else {
                     return 'folder';
                 }
-
-            case 'file':
+            } else if(this.file.data.fType === 'file') {
                 return 'insert_drive_file';
-
-            default:
+            } else {
                 return 'error_outline';
             }
         }
@@ -106,24 +94,16 @@
     }
     public Clicked() {
         if(!!this.file){
-<<<<<<< HEAD
-            if(this.file.fType == 'dir' && !this.inCustomPath()) {
-                if(this.file.contents == undefined) {
-=======
-            switch (this.file.data.fType) {
-            case 'directory':
-                if(this.file.data.contents == null) {
->>>>>>> df069355
-                    this.fSS.getFullFile(this.file).subscribe((sf:SourceFile)=>{}, (e:any)=> {
+            if(this.file.data.fType === 'directory' && !this.inCustomPath()) {
+                if(this.file.data.contents === null) {
+                    this.fSS.getFullFile(this.file).subscribe((sf:SourceFile)=>{
+                    }, (e:any)=> {
                         console.error('Error error getting file contents', e); //TODO professionalize
                     });
                 }
                 this.expanded = !this.expanded;
-                break;
-
-            case 'file':
+            } else if(this.file.data.fType === 'file') {
                 this.onSelected(this.file);
-                break;
             }
         }
     }
