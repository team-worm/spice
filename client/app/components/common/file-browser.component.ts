import {Component, Output, EventEmitter, Input, ElementRef} from "@angular/core";
import {FileSystemService} from "../../services/file-system.service";
import {SourceFile} from "../../models/SourceFile";

@Component({
    selector: 'spice-file-browser',
    template: `
<div class="file-browser-component" [style.height.px]="elementHeightPx">
    <div class="small-padding width-100" fxLayout="row">
        <md-icon class="input-icon">find_in_page</md-icon>
        <md-input-container fxFlex> 
            <input md-input placeholder="Custom Path" (change)="CustomPathChanged($event)"/>
        </md-input-container>
    </div>
    
    <div class="file-list" [style.height.px]="elementHeightPx - 60">
        <md-list dense>
            <spice-file-browser-node 
                [file]="FSS.filesystem" 
                [fileDepth]="0" 
                [selectedFileRef]="selectedFileRef" 
                [customPath]="customPath"
                [onSelected]="GetOnSelected()"></spice-file-browser-node>
        </md-list>
    </div>
</div>
`
})
export class FileBrowserComponent {

    public selectedFileRef: {
        file: SourceFile | undefined
    };

    @Input()
    public elementHeightPx:number;

    @Output()
    public onFileSelected:EventEmitter<SourceFile>;

    public customPath:string;

    constructor(public FSS:FileSystemService,
                public element: ElementRef) {
        this.selectedFileRef = {
            file: undefined
        };
        this.customPath = '';
        this.elementHeightPx = 0;
        this.onFileSelected = new EventEmitter<SourceFile>();
    }
<<<<<<< HEAD
    public CustomPathChanged($event:Event) {
        this.loadFilterPath((<HTMLInputElement> $event.target).value);
=======

    ngOnInit() {
        if(this.FSS.filesystem == undefined) {
            this.FSS.getFullFile({
                name: 'c:/',
                path: 'c:/',
                data: {
                    fType: 'directory',
                    contents: null
                },
            }).subscribe((sf:SourceFile)=>{}, (e:any)=> {
                console.error('error getting file'); //TODO professionalize
            });
        }
>>>>>>> df069355
    }

    public GetOnSelected(): (file:SourceFile) => void {
        let self = this;
        return (file:SourceFile) => {
            self.selectedFileRef.file = file;
            self.onFileSelected.emit(file);
        };
    }

    private loadFilterPath(path:string) {
        this.customPath = path;

        this.FSS.getUpToPath(this.customPath).subscribe((sf:SourceFile)=> {}, (err:any) => {
            console.error('Error loading Custom Path.', err);
        });
    }


}<|MERGE_RESOLUTION|>--- conflicted
+++ resolved
@@ -29,7 +29,7 @@
 export class FileBrowserComponent {
 
     public selectedFileRef: {
-        file: SourceFile | undefined
+        file: SourceFile | null
     };
 
     @Input()
@@ -43,31 +43,14 @@
     constructor(public FSS:FileSystemService,
                 public element: ElementRef) {
         this.selectedFileRef = {
-            file: undefined
+            file: null
         };
         this.customPath = '';
         this.elementHeightPx = 0;
         this.onFileSelected = new EventEmitter<SourceFile>();
     }
-<<<<<<< HEAD
     public CustomPathChanged($event:Event) {
         this.loadFilterPath((<HTMLInputElement> $event.target).value);
-=======
-
-    ngOnInit() {
-        if(this.FSS.filesystem == undefined) {
-            this.FSS.getFullFile({
-                name: 'c:/',
-                path: 'c:/',
-                data: {
-                    fType: 'directory',
-                    contents: null
-                },
-            }).subscribe((sf:SourceFile)=>{}, (e:any)=> {
-                console.error('error getting file'); //TODO professionalize
-            });
-        }
->>>>>>> df069355
     }
 
     public GetOnSelected(): (file:SourceFile) => void {
