<md-toolbar class="toolbar center-text" color="primary">
    <span class="width-33"><h2>Spice Debugger</h2></span>
    <span class="width-33 center-text">
        <md-button-toggle-group [(ngModel)]="viewService.activeView">
            <md-button-toggle title="Launcher" [value]="'launcher'" [disabled]="viewService.activeView == 'launcher'">
                <md-icon>launch</md-icon> Launcher
            </md-button-toggle>
            <md-button-toggle title="Functions" [value]="'functions'" [disabled]="viewService.activeView == 'functions' || !viewService.functionsViewAvailable">
                <md-icon>library_books</md-icon> Functions
            </md-button-toggle>
            <md-button-toggle title="Debugger" [value]="'debugger'" [disabled]="viewService.activeView == 'debugger' || !viewService.debuggerViewAvailable">
                <md-icon>bug_report</md-icon> Debugger
            </md-button-toggle>
        </md-button-toggle-group>
    </span>
    <span class="width-33 right-align-text">
            <button title="Help" md-mini-fab (click)="openHelpDialog()">
                <md-icon>help_outline</md-icon>
            </button>
            <span class="spacer-sm"></span>
            <button title="About Spice" md-mini-fab (click)="openAboutSpiceDialog()">
                <md-icon>info_outline</md-icon>
            </button>
            <span class="spacer-sm"></span>
            <a title="Star on GitHub" href="https://github.com/team-worm/spice" target="_blank" md-mini-fab>
                <md-icon>star</md-icon>
            </a>
    </span>
    <md-toolbar-row class="debug-state-row">
        <span class="target-text">Target:</span>
        <span *ngIf="!debugState"  class="no-target">Not Attached</span>
        <span *ngIf="!!debugState" class="target-name">{{debugProcessName}}</span>
        <span class="flex-pusher"></span>
<<<<<<< HEAD

        <button md-button *ngIf="!debugState || debugState.breakpoints.size === 0" [disabled]="!debugState" (click)="GoToFunctionsView()">Breakpoints Set [{{!!debugState ? debugState.breakpoints.size : 0}}]</button>
        <button md-button *ngIf="!!debugState && debugState.breakpoints.size > 0" [mdMenuTriggerFor]="breakpointMenu" (click)="GetBpFunctions()">Breakpoints Set [{{!!debugState ? debugState.breakpoints.size : 0}}]</button>

        <button md-button *ngIf="!executing" [disabled]="!debugState" (click)="ExecuteBinary()"><md-icon class="md-accent">play_arrow</md-icon> Execute Binary</button>
        <button md-button *ngIf="executing" [disabled]="!debugState" (click)="ExecuteBinary()"><md-icon class="md-accent">skip_next</md-icon> Continue</button>

        <button md-button [disabled]="!debugState || !executing" (click)="KillAndDetach()"><md-icon class="md-accent">stop</md-icon> Kill and Detach</button>
=======
        <button md-button [disabled]="!debugState" (click)="GoToFunctionsView()">Breakpoints Set [{{!!debugState ? debugState.breakpoints.size : 0}}]</button>
        <button md-button *ngIf="!execution" [disabled]="!debugState" (click)="ExecuteBinary()"><md-icon class="md-accent">play_arrow</md-icon> Execute Binary</button>
        <button md-button *ngIf="!!execution" [disabled]="!debugState" (click)="ExecuteBinary()"><md-icon class="md-accent">skip_next</md-icon> Continue</button>
        <button md-button [disabled]="!debugState || !execution" (click)="StopExecution()"><md-icon class="md-accent">stop</md-icon> Stop</button>
        <button md-button [disabled]="!debugState || !execution" (click)="KillAndDetach()"><md-icon class="md-accent">close</md-icon> Kill and Detach</button>
>>>>>>> b2283d87
    </md-toolbar-row>
</md-toolbar>

<md-menu class="breakpointMenu" #breakpointMenu="mdMenu">
    <h3 *ngIf="!debugState || debugState.breakpoints.size === 0">No Breakpoints</h3>
    <button md-menu-item *ngFor="let func of bpFunctions" (click)="BreakpointFunctionSelected(func)" title="{{func.getAsStringWithParameters(' ')}}">
        <md-icon md-prefix>library_books</md-icon>
        <span class="overflow-ellipsis">{{func.getAsStringWithParameters(' ')}}</span>
    </button>
</md-menu><|MERGE_RESOLUTION|>--- conflicted
+++ resolved
@@ -31,22 +31,12 @@
         <span *ngIf="!debugState"  class="no-target">Not Attached</span>
         <span *ngIf="!!debugState" class="target-name">{{debugProcessName}}</span>
         <span class="flex-pusher"></span>
-<<<<<<< HEAD
-
         <button md-button *ngIf="!debugState || debugState.breakpoints.size === 0" [disabled]="!debugState" (click)="GoToFunctionsView()">Breakpoints Set [{{!!debugState ? debugState.breakpoints.size : 0}}]</button>
         <button md-button *ngIf="!!debugState && debugState.breakpoints.size > 0" [mdMenuTriggerFor]="breakpointMenu" (click)="GetBpFunctions()">Breakpoints Set [{{!!debugState ? debugState.breakpoints.size : 0}}]</button>
-
-        <button md-button *ngIf="!executing" [disabled]="!debugState" (click)="ExecuteBinary()"><md-icon class="md-accent">play_arrow</md-icon> Execute Binary</button>
-        <button md-button *ngIf="executing" [disabled]="!debugState" (click)="ExecuteBinary()"><md-icon class="md-accent">skip_next</md-icon> Continue</button>
-
-        <button md-button [disabled]="!debugState || !executing" (click)="KillAndDetach()"><md-icon class="md-accent">stop</md-icon> Kill and Detach</button>
-=======
-        <button md-button [disabled]="!debugState" (click)="GoToFunctionsView()">Breakpoints Set [{{!!debugState ? debugState.breakpoints.size : 0}}]</button>
         <button md-button *ngIf="!execution" [disabled]="!debugState" (click)="ExecuteBinary()"><md-icon class="md-accent">play_arrow</md-icon> Execute Binary</button>
         <button md-button *ngIf="!!execution" [disabled]="!debugState" (click)="ExecuteBinary()"><md-icon class="md-accent">skip_next</md-icon> Continue</button>
         <button md-button [disabled]="!debugState || !execution" (click)="StopExecution()"><md-icon class="md-accent">stop</md-icon> Stop</button>
         <button md-button [disabled]="!debugState || !execution" (click)="KillAndDetach()"><md-icon class="md-accent">close</md-icon> Kill and Detach</button>
->>>>>>> b2283d87
     </md-toolbar-row>
 </md-toolbar>
 
