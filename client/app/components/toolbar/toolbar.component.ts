import { Component, Output, EventEmitter } from "@angular/core";
import { Response } from "@angular/http";
<<<<<<< HEAD
import { MdDialog, MdSnackBar } from "@angular/material";
import { AboutComponent } from "./about.component";
import { HelpComponent } from "./help.component";
import { ViewService } from "../../services/view.service";
import { DebuggerState } from "../../models/DebuggerState";
import { Execution } from "../../models/Execution";
import { Observable } from "rxjs/Observable";
import { Trace } from "../../models/Trace";
import { SourceFunction, SourceFunctionId } from "../../models/SourceFunction";
=======
import {MdDialog, MdSnackBar, MdSidenav} from "@angular/material";
import {AboutComponent} from "./about.component";
import {ViewService} from "../../services/view.service";
import {DebuggerState} from "../../models/DebuggerState";
import {Execution} from "../../models/Execution";
import {Observable} from "rxjs/Observable";
import {Trace} from "../../models/Trace";
import {SourceFunction, SourceFunctionId} from "../../models/SourceFunction";
>>>>>>> 9bce4f0b
import { DebuggerService } from "../../services/debugger.service";
import { Breakpoint } from "../../models/Breakpoint";

@Component({
    moduleId: module.id,
    selector: 'spice-toolbar',
    templateUrl: './toolbar.component.html'
})
export class ToolbarComponent {

    @Output() isDarkTheme = new EventEmitter<boolean>();
    private dark: boolean = false;
    public debugState: DebuggerState | null = null;
    public debugProcessName: string = '';
    public bpFunctions: SourceFunction[] = [];
    public execution: Execution | null = null; //TODO: get this data from the service

    constructor(public dialog: MdDialog,
        public viewService: ViewService,
        public debuggerService: DebuggerService,
        private snackBar: MdSnackBar) { }

    public IsInFunctionView():boolean {
        return this.viewService.activeView === 'functions';
    }
    public GoToFunctionsView() {
        this.viewService.activeView = 'functions';
    }
<<<<<<< HEAD

    public toggleDarkTheme() {
        this.isDarkTheme.emit(!this.dark);
        this.dark = !this.dark;
    }

=======
    public ToggleTraceHistory() {
        if(this.viewService.traceHistoryComponent) {
            this.viewService.traceHistoryComponent.Toggle();
        }
    }
>>>>>>> 9bce4f0b
    public ExecuteBinary() {
        if (this.debugState) {
            this.debugState.executeBinary('', '')
                .mergeMap((ex: Execution) => {
                    if (!this.debugState) {
                        return Observable.throw(new Error('Null debug state'));
                    }
                    this.execution = ex;
                    return this.debugState.getTrace(ex.id);
                }).map((t: Trace) => {
                    switch (t.data.tType) {
<<<<<<< HEAD
                        case "break":
                            if (this.viewService.debuggerComponent) {
                                this.viewService.debuggerComponent.setParameters = {};
                                this.viewService.debuggerComponent.displayTrace(t.data.nextExecution);
                                this.viewService.activeView = 'debugger';
                                if (this.debugState) {
                                    this.debugState.getExecution(t.data.nextExecution).subscribe((ex: Execution) => { this.execution = ex; });
                                }
                            }
                            break;
=======
                    case "break":
                        if (this.viewService.debuggerComponent) {
                            this.viewService.debuggerComponent.setParameters = {};
                            this.viewService.debuggerComponent.DisplayTrace(t.data.nextExecution);
                            this.viewService.activeView = 'debugger';
                            if(this.debugState) {
								this.debugState.getExecution(t.data.nextExecution).subscribe((ex: Execution) => { this.execution = ex; });
							}
                        }
                        break;
>>>>>>> 9bce4f0b

                        case "exit":
                            this.OnExecutionStopped();
                            break;
                    }
                    return t;
                }).subscribe({
                    next: (t) => { },
                    complete: () => { },
                    error: (error: any) => {
                        console.log(error);
                        this.snackBar.open('Error getting Source Functions', undefined, {
                            duration: 3000
                        });
                    }
                });
        } else {
            this.snackBar.open('No breakpoint set.', undefined, {
                duration: 3000
            });
        }
    }
    public StopExecution() {
<<<<<<< HEAD
        if (this.debugState && this.execution) {
            this.debugState.stopExecution(this.execution.id)
                .subscribe(
                (ex: Execution) => {
                    this.OnExecutionStopped();
                },
                (error: Response) => {
                    this.snackBar.open('Error stopping execution (' + error.status + '): ' + error.statusText, undefined, {
                        duration: 3000
                    });
                    if ((<any>error).message) {
                        console.error(error);
                    }
                });
        }
    }

    public OnExecutionStopped() {
        this.execution = null;

        //auto reattach
        if (this.debugState && this.viewService.launcherComponent && this.viewService.launcherComponent.launchedFile) {
            let launchedFile = this.viewService.launcherComponent.launchedFile;
            //save breakpoints
            this.debugState.getBreakpoints().subscribe((breakpoints: Map<SourceFunctionId, Breakpoint>) => {
                this.debuggerService.attachBinary(launchedFile.path).subscribe(
                    (ds: DebuggerState) => {
                        if (this.viewService.launcherComponent) {
                            this.viewService.launcherComponent.onAttach(ds, launchedFile.name);
                            breakpoints.forEach((breakpoint, bId) => {
                                ds.setBreakpoint(bId).subscribe(
                                    () => { },
                                    (error) => {
                                        this.snackBar.open('Error Setting Breakpoint ' + bId + ' (' + error.status + '): ' + error.statusText, undefined, {
                                            duration: 3000
                                        });
                                    });
                            });
                            this.viewService.activeView = 'functions';
                        }
                    },
                    (error: Response) => {
                        this.snackBar.open('Error Restarting ' + launchedFile.name + ' (' + error.status + '): ' + error.statusText, undefined, {
                            duration: 3000
                        });
                        if ((<any>error).message) {
                            console.error(error);
                        }
                    });
            });
        } else {
            this.viewService.activeView = 'launcher';
        }
    }

=======
    	if(this.debugState && this.execution) {
			this.debugState.stopExecution(this.execution.id)
				.subscribe(
					(ex: Execution) => {
						this.OnExecutionStopped();
					}, 
					(error: Response) => {
						this.snackBar.open('Error stopping execution (' + error.status + '): ' + error.statusText, undefined, {
							duration: 3000
						});
						if ((<any>error).message) {
							console.error(error);
						}
					});
		}
	}
	public OnExecutionStopped() {
		this.execution = null;

		//auto reattach
		if(this.debugState && this.viewService.launcherComponent && this.viewService.launcherComponent.launchedFile) {
			let launchedFile = this.viewService.launcherComponent.launchedFile;
			//save breakpoints
			this.debugState.getBreakpoints().subscribe((breakpoints: Map<SourceFunctionId, Breakpoint>) => {
				this.debuggerService.attachBinary(launchedFile.path).subscribe(
					(ds: DebuggerState) => { 
						if(this.viewService.launcherComponent) {
							this.viewService.launcherComponent.onAttach(ds, launchedFile.name); 
							breakpoints.forEach((breakpoint, bId) => {
								ds.setBreakpoint(bId).subscribe(
									()=>{},
									(error)=>{
										this.snackBar.open('Error Setting Breakpoint ' + bId + ' (' + error.status + '): ' + error.statusText, undefined, {
											duration: 3000
										});
									});
							});
							this.viewService.activeView = 'functions';
						}
					},
					(error: Response) => {
						this.snackBar.open('Error Restarting ' + launchedFile.name + ' (' + error.status + '): ' + error.statusText, undefined, {
							duration: 3000
						});
						if ((<any>error).message) {
							console.error(error);
						}
					});
			});
		} else {
			this.viewService.activeView = 'launcher';
		}
	}
>>>>>>> 9bce4f0b
    public KillAndDetach() {
        if (this.debugState) {
            //TODO: When the api for kill+detach exists do something for this.
            if (this.viewService.launcherComponent) {
                this.viewService.launcherComponent.onDetach();
            }
        }
    }
    public GetBpFunctions() {
        if (this.debugState) {
            this.bpFunctions = [];

            for (let key of this.debugState.breakpoints.keys()) {
                this.debugState.sourceFunctions.get(key).subscribe((sf: SourceFunction) => {
                    this.bpFunctions.push(sf);
                })
            }
        }
    }
    public BreakpointFunctionSelected(func: SourceFunction) {
        this.GoToFunctionsView();
        if (this.viewService.functionsComponent) {
            this.viewService.functionsComponent.OnFunctionSelected(func);
        }
    }
    openAboutSpiceDialog() {
        this.dialog.open(AboutComponent);
    }
}<|MERGE_RESOLUTION|>--- conflicted
+++ resolved
@@ -1,25 +1,13 @@
 import { Component, Output, EventEmitter } from "@angular/core";
 import { Response } from "@angular/http";
-<<<<<<< HEAD
-import { MdDialog, MdSnackBar } from "@angular/material";
+import {MdDialog, MdSnackBar, MdSidenav} from "@angular/material";
 import { AboutComponent } from "./about.component";
-import { HelpComponent } from "./help.component";
 import { ViewService } from "../../services/view.service";
 import { DebuggerState } from "../../models/DebuggerState";
 import { Execution } from "../../models/Execution";
 import { Observable } from "rxjs/Observable";
 import { Trace } from "../../models/Trace";
 import { SourceFunction, SourceFunctionId } from "../../models/SourceFunction";
-=======
-import {MdDialog, MdSnackBar, MdSidenav} from "@angular/material";
-import {AboutComponent} from "./about.component";
-import {ViewService} from "../../services/view.service";
-import {DebuggerState} from "../../models/DebuggerState";
-import {Execution} from "../../models/Execution";
-import {Observable} from "rxjs/Observable";
-import {Trace} from "../../models/Trace";
-import {SourceFunction, SourceFunctionId} from "../../models/SourceFunction";
->>>>>>> 9bce4f0b
 import { DebuggerService } from "../../services/debugger.service";
 import { Breakpoint } from "../../models/Breakpoint";
 
@@ -48,20 +36,17 @@
     public GoToFunctionsView() {
         this.viewService.activeView = 'functions';
     }
-<<<<<<< HEAD
-
+    public ToggleTraceHistory() {
+        if(this.viewService.traceHistoryComponent) {
+            this.viewService.traceHistoryComponent.Toggle();
+        }
+    }
+    
     public toggleDarkTheme() {
         this.isDarkTheme.emit(!this.dark);
         this.dark = !this.dark;
     }
 
-=======
-    public ToggleTraceHistory() {
-        if(this.viewService.traceHistoryComponent) {
-            this.viewService.traceHistoryComponent.Toggle();
-        }
-    }
->>>>>>> 9bce4f0b
     public ExecuteBinary() {
         if (this.debugState) {
             this.debugState.executeBinary('', '')
@@ -73,29 +58,16 @@
                     return this.debugState.getTrace(ex.id);
                 }).map((t: Trace) => {
                     switch (t.data.tType) {
-<<<<<<< HEAD
                         case "break":
                             if (this.viewService.debuggerComponent) {
                                 this.viewService.debuggerComponent.setParameters = {};
-                                this.viewService.debuggerComponent.displayTrace(t.data.nextExecution);
+                            this.viewService.debuggerComponent.DisplayTrace(t.data.nextExecution);
                                 this.viewService.activeView = 'debugger';
                                 if (this.debugState) {
                                     this.debugState.getExecution(t.data.nextExecution).subscribe((ex: Execution) => { this.execution = ex; });
                                 }
                             }
                             break;
-=======
-                    case "break":
-                        if (this.viewService.debuggerComponent) {
-                            this.viewService.debuggerComponent.setParameters = {};
-                            this.viewService.debuggerComponent.DisplayTrace(t.data.nextExecution);
-                            this.viewService.activeView = 'debugger';
-                            if(this.debugState) {
-								this.debugState.getExecution(t.data.nextExecution).subscribe((ex: Execution) => { this.execution = ex; });
-							}
-                        }
-                        break;
->>>>>>> 9bce4f0b
 
                         case "exit":
                             this.OnExecutionStopped();
@@ -119,7 +91,6 @@
         }
     }
     public StopExecution() {
-<<<<<<< HEAD
         if (this.debugState && this.execution) {
             this.debugState.stopExecution(this.execution.id)
                 .subscribe(
@@ -136,7 +107,6 @@
                 });
         }
     }
-
     public OnExecutionStopped() {
         this.execution = null;
 
@@ -174,62 +144,6 @@
             this.viewService.activeView = 'launcher';
         }
     }
-
-=======
-    	if(this.debugState && this.execution) {
-			this.debugState.stopExecution(this.execution.id)
-				.subscribe(
-					(ex: Execution) => {
-						this.OnExecutionStopped();
-					}, 
-					(error: Response) => {
-						this.snackBar.open('Error stopping execution (' + error.status + '): ' + error.statusText, undefined, {
-							duration: 3000
-						});
-						if ((<any>error).message) {
-							console.error(error);
-						}
-					});
-		}
-	}
-	public OnExecutionStopped() {
-		this.execution = null;
-
-		//auto reattach
-		if(this.debugState && this.viewService.launcherComponent && this.viewService.launcherComponent.launchedFile) {
-			let launchedFile = this.viewService.launcherComponent.launchedFile;
-			//save breakpoints
-			this.debugState.getBreakpoints().subscribe((breakpoints: Map<SourceFunctionId, Breakpoint>) => {
-				this.debuggerService.attachBinary(launchedFile.path).subscribe(
-					(ds: DebuggerState) => { 
-						if(this.viewService.launcherComponent) {
-							this.viewService.launcherComponent.onAttach(ds, launchedFile.name); 
-							breakpoints.forEach((breakpoint, bId) => {
-								ds.setBreakpoint(bId).subscribe(
-									()=>{},
-									(error)=>{
-										this.snackBar.open('Error Setting Breakpoint ' + bId + ' (' + error.status + '): ' + error.statusText, undefined, {
-											duration: 3000
-										});
-									});
-							});
-							this.viewService.activeView = 'functions';
-						}
-					},
-					(error: Response) => {
-						this.snackBar.open('Error Restarting ' + launchedFile.name + ' (' + error.status + '): ' + error.statusText, undefined, {
-							duration: 3000
-						});
-						if ((<any>error).message) {
-							console.error(error);
-						}
-					});
-			});
-		} else {
-			this.viewService.activeView = 'launcher';
-		}
-	}
->>>>>>> 9bce4f0b
     public KillAndDetach() {
         if (this.debugState) {
             //TODO: When the api for kill+detach exists do something for this.
