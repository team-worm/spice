--- conflicted
+++ resolved
@@ -4,14 +4,7 @@
 import {DebuggerState} from "../../models/DebuggerState";
 import {MdSnackBar} from "@angular/material";
 import {Breakpoint} from "../../models/Breakpoint";
-<<<<<<< HEAD
 import {ViewService} from "../../services/view.service";
-=======
-import {Execution} from "../../models/Execution";
-import {Trace} from "../../models/Trace";
-import {ViewService} from "../../services/view.service";
-import {Observable} from "rxjs/Observable";
->>>>>>> df069355
 import {FileSystemService} from "../../services/file-system.service";
 import {MatchMaxHeightDirective} from "../../directives/MatchMaxHeight.directive";
 
@@ -46,7 +39,6 @@
         }
     }
 
-<<<<<<< HEAD
     public ngAfterViewChecked() {
         //TODO: fix this so it doesn't just execute on any update
         if (this.lines) {
@@ -55,15 +47,9 @@
     }
 
     public ToggleBreakpoint() {
-        if (this.selectedFunction && this.debugState) {
-            if (this.debugState.breakpoints.has(this.selectedFunction.id)) {
-                this.removeBreakpoint(this.debugState, this.selectedFunction.id);
-=======
-    public ToggleBreakpoint() {
         if(this.selectedFunction && this.debugState) {
             if (this.debugState.breakpoints.has(this.selectedFunction.address)) {
                 this.removeBreakpoint(this.debugState, this.selectedFunction.address);
->>>>>>> df069355
             } else {
                 this.addBreakpoint(this.debugState, this.selectedFunction.address);
             }
@@ -112,14 +98,8 @@
         this.fileSystemService.getFileContents($event.sourcePath).subscribe((contents: string) => {
             this.lines = contents.split('\n');
             this.linesLoaded = true;
-<<<<<<< HEAD
-            //TODO: figure out how to do this without a delay
-            //Observable.of(null).delay(100).subscribe(() => this.refreshHeights());
-        }, (error: Error) => {
-=======
             this.refreshHeights();
         }, (error:Error)=> {
->>>>>>> df069355
             this.lines = [];
             this.linesLoaded = false;
         });
@@ -136,13 +116,8 @@
     }
 
     public refreshHeights(): void {
-<<<<<<< HEAD
-        if (!!this.lines) {
-            this.lines.forEach((l, i) => MatchMaxHeightDirective.update('functions-' + i.toString()));
-=======
         if(!!this.lines) {
             this.lines.forEach((l,i) => MatchMaxHeightDirective.markDirty('functions-'+i.toString()));
->>>>>>> df069355
         }
     }
 
