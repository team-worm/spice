<<<<<<< HEAD
import { Component, OnInit, ViewChild } from "@angular/core";
import { SourceFunction, SourceFunctionId } from "../../models/SourceFunction";
import { DebuggerService } from "../../services/debugger.service";
import { DebuggerState } from "../../models/DebuggerState";
import { MdSnackBar } from "@angular/material";
import { Breakpoint } from "../../models/Breakpoint";
import { ViewService } from "../../services/view.service";
import { FileSystemService } from "../../services/file-system.service";
import { MatchMaxHeightDirective } from "../../directives/MatchMaxHeight.directive";
import { FunctionListComponent } from "../common/function-list.component";
=======
import {Component, OnInit, ViewChild} from "@angular/core";
import {Http, Response} from "@angular/http";
import {MdSnackBar} from "@angular/material";
import {SourceFunction, SourceFunctionId } from "../../models/SourceFunction";
import {DebuggerService} from "../../services/debugger.service";
import {DebuggerState} from "../../models/DebuggerState";
import {Breakpoint} from "../../models/Breakpoint";
import {ViewService} from "../../services/view.service";
import {FileSystemService} from "../../services/file-system.service";
import {MatchMaxHeightDirective} from "../../directives/MatchMaxHeight.directive";
import {FunctionListComponent} from "../common/function-list.component";
import {fromJSON} from "../../util/SpiceValidator";
import {SourceFunctionCollection} from "../../models/SourceFunctionCollection";
>>>>>>> f1855f24

@Component({
    moduleId: module.id,
    selector: 'spice-configuration',
    templateUrl: './functions.component.html'
})
export class FunctionsComponent implements OnInit {

<<<<<<< HEAD
    private _functionsContentBody: HTMLElement | null;

    @ViewChild('FunctionsFunctionList') functionList: FunctionListComponent;
=======
    @ViewChild('FunctionsFunctionList') functionList:FunctionListComponent;
>>>>>>> f1855f24

    public lines: string[] | null;
    public linesLoaded: boolean = true;
    public selectedFunction: SourceFunction | null;
    public debugState: DebuggerState | null;
    public listedFunctions: SourceFunction[];
    public defaultFuncCollections: {collection: SourceFunctionCollection, doFilter: boolean}[];

    private _functionsContentBody: HTMLElement | null;
    private coreSourceFunctions: SourceFunction[];

    constructor(private debuggerService: DebuggerService,
<<<<<<< HEAD
        private snackBar: MdSnackBar,
        private viewService: ViewService,
        private fileSystemService: FileSystemService) {
=======
                private snackBar: MdSnackBar,
                private viewService: ViewService,
                private fileSystemService: FileSystemService,
                private http: Http) {
>>>>>>> f1855f24
        this.selectedFunction = null;
        this.debugState = null;
        this.lines = null;
        this.listedFunctions = [];
        this.defaultFuncCollections = [];

        this.coreSourceFunctions = [];
    }

    public ngOnInit() {
        this._functionsContentBody = document.getElementById('FunctionsContainer');
        if (!this._functionsContentBody) {
            console.error('Error getting FunctionsContainer');
        }
        this.loadFunctionCollection(`app/components/functions/cRuntime.json`);
        this.loadFunctionCollection(`app/components/functions/cStandardLib.json`);
    }

    public ToggleBreakpoint() {
        if (this.selectedFunction && this.debugState) {
            if (this.debugState.breakpoints.has(this.selectedFunction.address)) {
                this.removeBreakpoint(this.debugState, this.selectedFunction.address);
            } else {
                this.addBreakpoint(this.debugState, this.selectedFunction.address);
            }
        } else {
            this.snackBar.open('No function selected.', undefined, {
                duration: 3000
            });
        }
    }

    public ExecuteBinary() {
        if (this.viewService.toolbarComponent) {
            this.viewService.toolbarComponent.ExecuteBinary();
        }
    }

    public loadSourceFunctions() {
<<<<<<< HEAD
        let ds: DebuggerState | null = null;
        if (ds = this.debuggerService.getCurrentDebuggerState()) {
            this.debugState = ds;
            ds.getSourceFunctions().subscribe({
                next: (sfMap: { [id: string]: SourceFunction }) => {
                    this.sourceFunctions = Object.keys(sfMap).map((key: string) => {
=======
        let ds: DebuggerState|null;
        if (ds = this.debuggerService.getCurrentDebuggerState()) {
            this.debugState = ds;
            ds.getSourceFunctions().subscribe({
                next: (sfMap: {[id: string]: SourceFunction}) => {
                    this.coreSourceFunctions = Object.keys(sfMap).map((key: string) => {
>>>>>>> f1855f24
                        return sfMap[key]
                    });
                    this.filterListedFunctions();
                },
                complete: () => {
                },
                error: (error: any) => {
                    console.log(error);
                    this.snackBar.open('Error getting Source Functions', undefined, {
                        duration: 3000
                    });
                }
            })
        } else {
            this.snackBar.open('Not attached to a process.', undefined, {
                duration: 3000
            });
        }
    }

    public OnFunctionSelected($event: SourceFunction) {
        if (this.functionList) {
            /* Redundantly sets the list in case OnFunctionSelected is called outside of this component. */
            this.functionList.selectedFunction = $event;
        }

        this.lines = null;
        this.linesLoaded = false;
        this.fileSystemService.getFileContents($event.sourcePath).subscribe((contents: string) => {
            this.lines = contents.split('\n');
            this.linesLoaded = true;
            this.refreshHeights();
        }, (error: Error) => {
            this.lines = [];
            this.linesLoaded = false;
        });
        this.selectedFunction = $event;
    }

<<<<<<< HEAD
    public GetBreakpointStyle(i: number) {
        if (this.selectedFunction &&
            this.debugState &&
            this.debugState.breakpoints.has(this.selectedFunction.address) &&
            this.selectedFunction.lineStart == i) {
            return "#FF0000";
        }
    }

    public GetFullCardHeight(): number {

        if (!this._functionsContentBody) {
            return 50;
        }
        return (window.innerHeight - this._functionsContentBody.offsetTop) - 64;

    }
=======
>>>>>>> f1855f24

    public refreshHeights(): void {
        if (!!this.lines) {
            this.lines.forEach((l, i) => MatchMaxHeightDirective.markDirty('functions-' + i.toString()));
        }
    }

    public GetSelectedFunctionAsString(): string {
        return this.selectedFunction ? this.selectedFunction.getAsStringWithParameters(' ') : 'none';
    }

    public GetFullCardHeight(): number {

        if (!this._functionsContentBody) {
            return 50;
        }
        return (window.innerHeight - this._functionsContentBody.offsetTop) - 130;

    }

    public GetListHeight(): number {
        return this.GetFullCardHeight() - 62;
    }

    public ExecuteFunctionWithCustomParams() {
        if (this.viewService.debuggerComponent) {
            this.viewService.debuggerComponent.setParameters = {};
            this.viewService.debuggerComponent.ResetGraph();
            this.viewService.debuggerComponent.lines = [];
            this.viewService.debuggerComponent.sourceFunction = this.selectedFunction;
            this.viewService.activeView = 'debugger';
        }
    }

    private addBreakpoint(ds: DebuggerState, id: SourceFunctionId) {
        ds.setBreakpoint(id).subscribe({
            next: (bp: Breakpoint) => {
            },
            complete: () => {
            },
            error: (error: any) => {
                console.log(error);
                this.snackBar.open('Error getting Source Functions', undefined, {
                    duration: 3000
                });
            }
        });
    }

    public ToggleFilter(filter: {collection: SourceFunctionCollection, doFilter: boolean}) {
        filter.doFilter = !filter.doFilter;
        this.filterListedFunctions();
    }

    private filterListedFunctions() {
        this.listedFunctions = this.coreSourceFunctions.filter((sf:SourceFunction)=> {
            let activeFilters = this.defaultFuncCollections.filter((item)=> {
                return item.doFilter;
            });

            for(let i = 0; i < activeFilters.length; i++) {
                let filter = activeFilters[i];
                if(filter.collection.functionNames.indexOf(sf.name) !== -1) {
                    return false;
                }
            }
            return true;
        });
    }

    private loadFunctionCollection(path:string) {
        this.http.get(path).subscribe((dat:Response)=> {
            this.defaultFuncCollections.push({
                collection: <SourceFunctionCollection>fromJSON(dat.json(), SourceFunctionCollection),
                doFilter: true
            });
            this.filterListedFunctions();
        },(err:any)=> {
            console.log(err);
        })
    }
    private removeBreakpoint(ds: DebuggerState, id: SourceFunctionId) {
        ds.removeBreakpoint(id).subscribe({
            next: () => {
                //Removed Breakpoints
            },
            complete: () => {
            },
            error: (error: any) => {
                console.log(error);
                this.snackBar.open('Error getting Source Functions', undefined, {
                    duration: 3000
                });
            }
        });
    }
}<|MERGE_RESOLUTION|>--- conflicted
+++ resolved
@@ -1,29 +1,16 @@
-<<<<<<< HEAD
 import { Component, OnInit, ViewChild } from "@angular/core";
-import { SourceFunction, SourceFunctionId } from "../../models/SourceFunction";
+import {Http, Response} from "@angular/http";
+import {MdSnackBar} from "@angular/material";
+import {SourceFunction, SourceFunctionId } from "../../models/SourceFunction";
 import { DebuggerService } from "../../services/debugger.service";
 import { DebuggerState } from "../../models/DebuggerState";
-import { MdSnackBar } from "@angular/material";
 import { Breakpoint } from "../../models/Breakpoint";
 import { ViewService } from "../../services/view.service";
 import { FileSystemService } from "../../services/file-system.service";
 import { MatchMaxHeightDirective } from "../../directives/MatchMaxHeight.directive";
 import { FunctionListComponent } from "../common/function-list.component";
-=======
-import {Component, OnInit, ViewChild} from "@angular/core";
-import {Http, Response} from "@angular/http";
-import {MdSnackBar} from "@angular/material";
-import {SourceFunction, SourceFunctionId } from "../../models/SourceFunction";
-import {DebuggerService} from "../../services/debugger.service";
-import {DebuggerState} from "../../models/DebuggerState";
-import {Breakpoint} from "../../models/Breakpoint";
-import {ViewService} from "../../services/view.service";
-import {FileSystemService} from "../../services/file-system.service";
-import {MatchMaxHeightDirective} from "../../directives/MatchMaxHeight.directive";
-import {FunctionListComponent} from "../common/function-list.component";
 import {fromJSON} from "../../util/SpiceValidator";
 import {SourceFunctionCollection} from "../../models/SourceFunctionCollection";
->>>>>>> f1855f24
 
 @Component({
     moduleId: module.id,
@@ -32,13 +19,7 @@
 })
 export class FunctionsComponent implements OnInit {
 
-<<<<<<< HEAD
-    private _functionsContentBody: HTMLElement | null;
-
     @ViewChild('FunctionsFunctionList') functionList: FunctionListComponent;
-=======
-    @ViewChild('FunctionsFunctionList') functionList:FunctionListComponent;
->>>>>>> f1855f24
 
     public lines: string[] | null;
     public linesLoaded: boolean = true;
@@ -51,16 +32,10 @@
     private coreSourceFunctions: SourceFunction[];
 
     constructor(private debuggerService: DebuggerService,
-<<<<<<< HEAD
         private snackBar: MdSnackBar,
         private viewService: ViewService,
-        private fileSystemService: FileSystemService) {
-=======
-                private snackBar: MdSnackBar,
-                private viewService: ViewService,
                 private fileSystemService: FileSystemService,
                 private http: Http) {
->>>>>>> f1855f24
         this.selectedFunction = null;
         this.debugState = null;
         this.lines = null;
@@ -100,21 +75,12 @@
     }
 
     public loadSourceFunctions() {
-<<<<<<< HEAD
-        let ds: DebuggerState | null = null;
+        let ds: DebuggerState|null;
         if (ds = this.debuggerService.getCurrentDebuggerState()) {
             this.debugState = ds;
             ds.getSourceFunctions().subscribe({
                 next: (sfMap: { [id: string]: SourceFunction }) => {
-                    this.sourceFunctions = Object.keys(sfMap).map((key: string) => {
-=======
-        let ds: DebuggerState|null;
-        if (ds = this.debuggerService.getCurrentDebuggerState()) {
-            this.debugState = ds;
-            ds.getSourceFunctions().subscribe({
-                next: (sfMap: {[id: string]: SourceFunction}) => {
                     this.coreSourceFunctions = Object.keys(sfMap).map((key: string) => {
->>>>>>> f1855f24
                         return sfMap[key]
                     });
                     this.filterListedFunctions();
@@ -154,7 +120,6 @@
         this.selectedFunction = $event;
     }
 
-<<<<<<< HEAD
     public GetBreakpointStyle(i: number) {
         if (this.selectedFunction &&
             this.debugState &&
@@ -164,16 +129,6 @@
         }
     }
 
-    public GetFullCardHeight(): number {
-
-        if (!this._functionsContentBody) {
-            return 50;
-        }
-        return (window.innerHeight - this._functionsContentBody.offsetTop) - 64;
-
-    }
-=======
->>>>>>> f1855f24
 
     public refreshHeights(): void {
         if (!!this.lines) {
