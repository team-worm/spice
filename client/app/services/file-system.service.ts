import {Injectable} from "@angular/core";
import {SourceFile} from "../models/SourceFile";
import {Observable} from "rxjs/Observable";
import {Http} from "@angular/http";
<<<<<<< HEAD
import {InvalidServerDataError, InvalidTypeError} from "../models/errors/Errors";
import {Subscriber} from "rxjs";
=======
import {InvalidServerDataError, InvalidTypeError} from "../models/Errors";
>>>>>>> df069355

const host:string = 'localhost';
const port:number = 3000;

@Injectable()
export class FileSystemService {
<<<<<<< HEAD
    private _filesystem:SourceFile;
=======
    private _filesystem:SourceFile | null;
>>>>>>> df069355

    constructor(private http: Http) {
        this._filesystem = { // TODO: check if on windows or linux or whatever.
            name: 'c:/',
            path: 'c:/',
            fType: 'dir',
            contents: undefined
        };
    }

    get filesystem(): SourceFile | null {
        return this._filesystem;
    }

    public getUpToPath(path:string): Observable<SourceFile> {
        return Observable.create((subscriber:Subscriber<SourceFile>)=> {
            if(path.indexOf(this._filesystem.path) != 0) {
                subscriber.error('bad path name');
            }
            console.log(this);
            let parts:string[] = path.split('/');
            let partsToLoad:string[] = [];
            let sf: SourceFile | undefined = this._filesystem;
            for(let i = 1; i < parts.length; i++) {

                if(sf == undefined) {
                    subscriber.complete();
                    return;
                } else {
                    subscriber.next(sf);
                }


                if(sf.contents == undefined) {
                    partsToLoad = parts.splice(i);
                    break;
                }
                sf = sf.contents.find((child:SourceFile) => {return child.name === parts[i];});
            }
            if(!!sf && partsToLoad.length > 0) {
                this.getFileChain(subscriber, sf, partsToLoad);
            }
        });
    }

    private getFileChain(subscriber:Subscriber<SourceFile>, file:SourceFile, chain:string[]) {

        if(file.fType == 'file') {
            subscriber.next(file);
            subscriber.complete();
            return;
        }
        let path = file.path.charAt(file.path.length-1) === '/' ? file.path : file.path + '/';

        this.http.get(`http://${host}:${port}/api/v1/filesystem/${path}`)
            .subscribe((res: any) => {
                let retSf:SourceFile = SourceFile.fromObjectStrict(res.json());
                if(retSf.fType === 'dir' && !!retSf.contents) { //TODO: fix the API russell
                    file.contents = retSf.contents.map((sf:SourceFile)=> {
                        if(sf.fType === 'dir') {
                            sf.contents = undefined;
                        }
                        return sf;
                    });
                    let nextFile: SourceFile | undefined;
                    if(chain.length > 0 && !!(nextFile = file.contents.find((child:SourceFile) => {return child.name === chain[0];}))) {
                        this.getFileChain(subscriber, nextFile, chain.splice(1));
                    } else {
                        subscriber.complete();
                    }
                }
                subscriber.next(file);
                if(file.fType == 'file') {
                    subscriber.complete();
                }
                return retSf;
            },(err:any) => {
                subscriber.error(err);
                subscriber.complete();
            });
    }

    public getFullFile(file:SourceFile) : Observable<SourceFile> {
        let path = file.path;
        if(path[path.length-1] !== '/') {
            path += '/';
        }
        return this.http.get(`http://${host}:${port}/api/v1/filesystem/${path}`)
            .map((res: any) => {
                let retSf = res.json() as SourceFile;
                file.data = retSf.data;
                return retSf;
            })
            .catch(FileSystemService.handleServerDataError('SourceFile')).share();
    }

    public getFileContents(path: string): Observable<string> {
        return this.http.get(`http://${host}:${port}/file/${path}`)
            .map((res: any) => {
                return res.text();
            })
            .catch(FileSystemService.handleServerDataError('File Contents')).share();
    }

    private static handleServerDataError(typeName: string) {
        return (err: any) => {
            if(err instanceof InvalidTypeError) {
                return Observable.throw(new InvalidServerDataError(typeName, err));
            }

            return Observable.throw(err);
        }
    }
}<|MERGE_RESOLUTION|>--- conflicted
+++ resolved
@@ -2,30 +2,26 @@
 import {SourceFile} from "../models/SourceFile";
 import {Observable} from "rxjs/Observable";
 import {Http} from "@angular/http";
-<<<<<<< HEAD
-import {InvalidServerDataError, InvalidTypeError} from "../models/errors/Errors";
 import {Subscriber} from "rxjs";
-=======
 import {InvalidServerDataError, InvalidTypeError} from "../models/Errors";
->>>>>>> df069355
+
 
 const host:string = 'localhost';
 const port:number = 3000;
 
 @Injectable()
 export class FileSystemService {
-<<<<<<< HEAD
+
     private _filesystem:SourceFile;
-=======
-    private _filesystem:SourceFile | null;
->>>>>>> df069355
 
     constructor(private http: Http) {
         this._filesystem = { // TODO: check if on windows or linux or whatever.
             name: 'c:/',
             path: 'c:/',
-            fType: 'dir',
-            contents: undefined
+            data: {
+                fType: "directory",
+                contents: null
+            }
         };
     }
 
@@ -37,11 +33,12 @@
         return Observable.create((subscriber:Subscriber<SourceFile>)=> {
             if(path.indexOf(this._filesystem.path) != 0) {
                 subscriber.error('bad path name');
+                return;
             }
-            console.log(this);
             let parts:string[] = path.split('/');
             let partsToLoad:string[] = [];
             let sf: SourceFile | undefined = this._filesystem;
+
             for(let i = 1; i < parts.length; i++) {
 
                 if(sf == undefined) {
@@ -51,13 +48,18 @@
                     subscriber.next(sf);
                 }
 
+                if(sf.data.fType === 'file') {
+                    subscriber.error('file-system error, root is a file not directory');
+                    return;
+                }
 
-                if(sf.contents == undefined) {
+                if(sf.data.contents == null) {
                     partsToLoad = parts.splice(i);
                     break;
                 }
-                sf = sf.contents.find((child:SourceFile) => {return child.name === parts[i];});
+                sf = sf.data.contents.find((child:SourceFile) => {return child.name === parts[i];});
             }
+
             if(!!sf && partsToLoad.length > 0) {
                 this.getFileChain(subscriber, sf, partsToLoad);
             }
@@ -66,34 +68,33 @@
 
     private getFileChain(subscriber:Subscriber<SourceFile>, file:SourceFile, chain:string[]) {
 
-        if(file.fType == 'file') {
+        if(file.data.fType === 'file') {
             subscriber.next(file);
             subscriber.complete();
             return;
         }
+
         let path = file.path.charAt(file.path.length-1) === '/' ? file.path : file.path + '/';
 
         this.http.get(`http://${host}:${port}/api/v1/filesystem/${path}`)
             .subscribe((res: any) => {
-                let retSf:SourceFile = SourceFile.fromObjectStrict(res.json());
-                if(retSf.fType === 'dir' && !!retSf.contents) { //TODO: fix the API russell
-                    file.contents = retSf.contents.map((sf:SourceFile)=> {
-                        if(sf.fType === 'dir') {
-                            sf.contents = undefined;
-                        }
-                        return sf;
-                    });
+
+                let retSf = res.json() as SourceFile;
+                file.data = retSf.data;
+
+                subscriber.next(file);
+
+                if(retSf.data.fType === 'file') {
+                    subscriber.complete();
+                } else if(!!retSf.data.contents) { //TODO: fix the API russell
                     let nextFile: SourceFile | undefined;
-                    if(chain.length > 0 && !!(nextFile = file.contents.find((child:SourceFile) => {return child.name === chain[0];}))) {
+                    if(chain.length > 0 && !!(nextFile = retSf.data.contents.find((child:SourceFile) => {return child.name === chain[0];}))) {
                         this.getFileChain(subscriber, nextFile, chain.splice(1));
                     } else {
                         subscriber.complete();
                     }
                 }
-                subscriber.next(file);
-                if(file.fType == 'file') {
-                    subscriber.complete();
-                }
+
                 return retSf;
             },(err:any) => {
                 subscriber.error(err);
