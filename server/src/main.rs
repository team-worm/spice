#![feature(field_init_shorthand)]

extern crate hyper;
extern crate unicase;
extern crate reroute;
extern crate url;
extern crate mime_guess;

extern crate serde;
#[macro_use]
extern crate serde_derive;
extern crate serde_json;

extern crate debug;
extern crate winapi;

use std::{io, fs};
use std::sync::{Mutex, Arc};
use std::sync::atomic::{AtomicBool, AtomicIsize, Ordering};
use std::io::{Write};
use std::path::Path;
use std::ffi::OsStr;
use std::collections::HashMap;
use std::error::Error;

use hyper::status::StatusCode;
use hyper::server::{Server, Request, Response, Streaming};
use reroute::{RouterBuilder, Captures};
use mime_guess::guess_mime_type;

use child::{ServerMessage, DebugMessage, DebugTrace};

mod child;
mod trace;
mod api;

type ChildThread = Arc<Mutex<Option<child::Thread>>>;

fn main() {
    // current child thread (only one at a time)
    let child_thread = Arc::new(Mutex::new(None));

    // (kill_flag, id of current execution)
    let kill_flag = Arc::new((AtomicBool::new(false), AtomicIsize::new(-1))); 

    let mut router = RouterBuilder::new();

    // host system

    router.get(r"/api/v1/processes", move |req, res, caps| {
        match processes(caps) {
            Ok(body) => send(req, res, &body),
            Err(e) => send_error(req, res, e),
        }.unwrap();
    });

    router.get(r"/api/v1/filesystem/(.*)", move |req, res, caps| {
        match filesystem(caps) {
            Ok(body) => send(req, res, &body),
            Err(e) => send_error(req, res, e),
        }.unwrap();
    });

    router.get(r"/file/(.*)", file);

    // attaching

    let child = child_thread.clone();
    router.post(r"/api/v1/debug/attach/pid/([0-9]*)", move |req, res, caps| {
        match debug_attach_pid(caps, child.clone()) {
            Ok(body) => send(req, res, &body),
            Err(e) => send_error(req, res, e),
        }.unwrap();
    });

    let child = child_thread.clone();
    router.post(r"/api/v1/debug/attach/bin/(.*)", move |req, res, caps| {
        match debug_attach_bin(caps, child.clone()) {
            Ok(body) => send(req, res, &body),
            Err(e) => send_error(req, res, e),
        }.unwrap();
    });

    let child = child_thread.clone();
    router.get(r"/api/v1/debug", move |req, res, caps| {
        debug(req, res, caps, child.clone());
    });

    // functions

    let child = child_thread.clone();
    router.get(r"/api/v1/debug/([0-9]*)/functions", move |req, res, caps| {
        match debug_functions(caps, child.clone()) {
            Ok(body) => send(req, res, &body),
            Err(e) => send_error(req, res, e),
        }.unwrap();
    });

    let child = child_thread.clone();
    router.get(r"/api/v1/debug/([0-9]*)/functions/(.*)", move |req, res, caps| {
        match debug_function(caps, child.clone()) {
            Ok(body) => send(req, res, &body),
            Err(e) => send_error(req, res, e),
        }.unwrap();
    });

    // breakpoints

    let child = child_thread.clone();
    router.get(r"/api/v1/debug/([0-9]*)/breakpoints", move |req, res, caps| {
        match debug_breakpoints(caps, child.clone()) {
            Ok(body) => send(req, res, &body),
            Err(e) => send_error(req, res, e),
        }.unwrap();
    });

    let child = child_thread.clone();
    router.put(r"/api/v1/debug/([0-9]*)/breakpoints/([0-9]*)", move |req, res, caps| {
        match debug_breakpoint_put(caps, child.clone()) {
            Ok(body) => send(req, res, &body),
            Err(e) => send_error(req, res, e),
        }.unwrap();
    });

    let child = child_thread.clone();
    router.delete(r"/api/v1/debug/([0-9]*)/breakpoints/([0-9]*)", move |req, res, caps| {
        match debug_breakpoint_delete(caps, child.clone()) {
            Ok(body) => send(req, res, &body),
            Err(e) => send_error(req, res, e),
        }.unwrap();
    });

    // executions
    
    let child = child_thread.clone();
    let kill = kill_flag.clone();
    router.post(r"/api/v1/debug/([0-9]*)/execute", move |mut req, res, caps| {
        let body: api::Launch = match serde_json::from_reader(&mut req) {
            Ok(body) => body,
            Err(e) => {
                send_error(req, res, io::Error::new(io::ErrorKind::InvalidInput, e)).unwrap();
                return
            }
        };

        match debug_execute(caps, body, child.clone(), kill.clone()) {
            Ok(body) => send(req, res, &body),
            Err(e) => send_error(req, res, e),
        }.unwrap();
    });

    let child = child_thread.clone();
    let kill = kill_flag.clone();
    router.post(r"/api/v1/debug/([0-9]*)/functions/([0-9]*)/execute", move |mut req, res, caps| {
        let body: api::Call = match serde_json::from_reader(&mut req) {
            Ok(body) => body,
            Err(e) => {
                send_error(req, res, io::Error::new(io::ErrorKind::InvalidInput, e)).unwrap();
                return
            }
        };

        match debug_function_execute(caps, body, child.clone(), kill.clone()) {
            Ok(body) => send(req, res, &body),
            Err(e) => send_error(req, res, e),
        }.unwrap();
    });

    let child = child_thread.clone();
    router.get(r"/api/v1/debug/([0-9]*)/executions", move |req, res, caps| {
        match debug_executions(caps, child.clone()) {
            Ok(body) => send(req, res, &body),
            Err(e) => send_error(req, res, e),
        }.unwrap();
    });

    let child = child_thread.clone();
    router.get(r"/api/v1/debug/([0-9]*)/executions/([0-9]*)", move |req, res, caps| {
        match debug_execution(caps, child.clone()) {
            Ok(body) => send(req, res, &body),
            Err(e) => send_error(req, res, e),
        }.unwrap();
    });

    let child = child_thread.clone();
    let kill = kill_flag.clone();
    router.get(r"/api/v1/debug/([0-9]*)/executions/([0-9]*)/trace", move |mut req, mut res, caps| {
        let mut child = child.lock().unwrap();
        if child.is_none() {
            let e = io::Error::from(io::ErrorKind::NotConnected);
            return send_error(req, res, e).unwrap();
        }

        let _ = match debug_execution_trace(caps, child.as_ref().unwrap()) {
            Ok(execution) => execution,
            Err(e) => return send_error(req, res, e).unwrap(),
        };

        io::copy(&mut req, &mut io::sink()).unwrap();

        {
            use hyper::header::*;

            let headers = res.headers_mut();
            headers.set(AccessControlAllowOrigin::Any);
            headers.set(ContentType("application/json".parse().unwrap()));
        }

        let mut res = res.start().unwrap();
<<<<<<< HEAD
        let terminated = match trace_stream(&mut res, child.clone(), kill.clone()) {
=======
        let terminated = match trace_stream(&mut res, child.as_mut().unwrap()) {
>>>>>>> df069355
            Ok(terminated) => terminated,
            Err(e) => {
                let error = api::Error { message: format!("{:?}", e) };
                let data = api::TraceData::Error { error: error };
                let message = api::Trace { index: 0, line: 0, data: data };
                serde_json::to_writer(&mut res, &message).unwrap();

                res.write_all(b"\n]").unwrap();
                false
            }
        };
        res.end().unwrap();

        if terminated {
            if let Some(child) = child.take() {
                child.tx.send(ServerMessage::Quit).unwrap();
                child.thread.join().unwrap();
            }
        }
    });

    let child = child_thread.clone();
    let kill = kill_flag.clone();
    router.post(r"/api/v1/debug/([0-9]*)/executions/([0-9]*)/stop", move |req, res, caps| {
        match debug_execution_stop(caps, child.clone()) {
            Ok(body) => {
                let mut child_thread = child.lock().unwrap();
                kill.1.store(-1, Ordering::Relaxed);
                if let Some(child) = child_thread.take() {
                    child.thread.join().unwrap();
                }
                send(req, res, &body)
            },
            Err(e) => send_error(req, res, e),
        }.unwrap();
    });

    let kill = kill_flag.clone();
    router.post(r"/api/v1/debug/([0-9]*)/executions/([0-9]*)/trace/stop", move |req, res, caps| {
        match debug_trace_stop(caps, kill.clone()) {
            Ok(body) => send(req, res, &body),
            Err(e) => send_error(req, res, e),
        }.unwrap();
    });



    router.options(r".*", move |_, mut res, _| {
        {
            use hyper::header::*;
            use hyper::method::Method;
            use unicase::UniCase;

            let headers = res.headers_mut();
            headers.set(AccessControlAllowOrigin::Any);
            headers.set(AccessControlAllowMethods(vec![
                Method::Get, Method::Post, Method::Put, Method::Delete
            ]));
            headers.set(AccessControlAllowHeaders(vec![
                UniCase("Content-Type".to_owned())
            ]));
            headers.set(AccessControlMaxAge(10 * 60));
        }

        res.send(b"").unwrap();
    });

    let router = router.finalize().unwrap();

    let server = Server::http("127.0.0.1:3000").unwrap();
    println!("Server running on 127.0.0.1:3000");
    server.handle(router).unwrap();
}

fn send(mut req: Request, mut res: Response, body: &[u8]) -> io::Result<()> {
    io::copy(&mut req, &mut io::sink()).unwrap();

    {
        use hyper::header::*;

        let headers = res.headers_mut();
        headers.set(AccessControlAllowOrigin::Any);
        headers.set(ContentType("application/json".parse().unwrap()));
    }

    res.send(body)
}

fn send_error(req: Request, mut res: Response, error: io::Error) -> io::Result<()> {
    *res.status_mut() = status_from_error(error.kind());

    let message = api::Error { message: error.description().into() };
    send(req, res, &serde_json::to_vec(&message).unwrap())
}

fn status_from_error(error: io::ErrorKind) -> StatusCode {
    match error {
        io::ErrorKind::NotFound => StatusCode::NotFound,
        io::ErrorKind::NotConnected => StatusCode::Conflict,
        io::ErrorKind::AlreadyExists => StatusCode::PreconditionFailed,
        io::ErrorKind::InvalidInput => StatusCode::BadRequest,
        io::ErrorKind::InvalidData => StatusCode::BadRequest,
        _ => StatusCode::InternalServerError,
    }
}

/// GET /processes -- gets the list of processes running on the host machine
fn processes(_: Captures) -> io::Result<Vec<u8>> {
    let procs: Vec<_> = debug::Process::running()?
        .map(|debug::Process { id, name }| api::Process {
            id: id,
            name: name.to_string_lossy().into()
        })
        .collect();

    Ok(serde_json::to_vec(&procs).unwrap())
}

/// GET /filesystem/:path* -- gets the file(s) within the given path
fn filesystem(caps: Captures) -> io::Result<Vec<u8>> {
    let caps = caps.unwrap();
    let path = url::percent_encoding::percent_decode(caps[1].as_bytes());
    let path = path.decode_utf8_lossy().into_owned();
    let path = Path::new(&path);
    if !path.exists() {
        return Err(io::Error::from(io::ErrorKind::NotFound));
    }

    let name = path.file_name().unwrap_or(OsStr::new(""));

    let data = if path.is_dir() {
        let mut contents = vec![];
        for entry in fs::read_dir(path)? {
            let entry = entry?;

            let path = entry.path();
            let name = path.file_name().unwrap_or(OsStr::new(""));
            let data = if path.is_dir() {
                api::FileData::Directory { contents: None }
            } else {
                api::FileData::File
            };

            contents.push(api::File {
                name: name.to_string_lossy().into(),
                path: path.to_string_lossy().into(),
                data: data,
            });
        }

        api::FileData::Directory { contents: Some(contents) }
    } else {
        api::FileData::File
    };

    let message = api::File {
        name: name.to_string_lossy().into(),
        path: path.to_string_lossy().into(),
        data: data,
    };
    Ok(serde_json::to_vec(&message).unwrap())
}

/// GET /file/:path*
fn file(mut req: Request, mut res: Response, caps: Captures) {
    let caps = caps.unwrap();
    let path = url::percent_encoding::percent_decode(caps[1].as_bytes());
    let path = path.decode_utf8_lossy().into_owned();
    let path = Path::new(&path);

    io::copy(&mut req, &mut io::sink()).unwrap();

    {
        use hyper::header::*;

        let headers = res.headers_mut();
        headers.set(AccessControlAllowOrigin::Any);
        headers.set(ContentType("application/json".parse().unwrap()));
    }

    let mime = guess_mime_type(path);
    match fs::File::open(path) {
        Ok(mut file) => {
            use hyper::header::*;
            res.headers_mut().set(ContentType(mime));

            let mut res = res.start().unwrap();
            io::copy(&mut file, &mut res).unwrap();
            res.end().unwrap();
        }

        Err(e) => {
            *res.status_mut() = status_from_error(e.kind());
        }
    }
}

/// POST /debug/attach/pid/:pid -- attach to a running process
fn debug_attach_pid(caps: Captures, child: ChildThread) -> io::Result<Vec<u8>> {
    let caps = caps.unwrap();
    let pid = caps[1].parse::<u32>()
        .map_err(|e| io::Error::new(io::ErrorKind::InvalidInput, e))?;

    let mut child_thread = child.lock().unwrap();
    if let Some(child) = child_thread.take() {
        child.tx.send(ServerMessage::Quit).unwrap();
        child.thread.join().unwrap();
    }

    let child = child::Thread::attach(pid);
    match child.rx.recv().unwrap() {
        DebugMessage::Attached => *child_thread = Some(child),
        DebugMessage::Error(e) => return Err(e),
        _ => unreachable!(),
    };

    // TODO: get process name
    let message = api::DebugInfo {
        id: 0,
        attached_process: api::Process {
            id: pid,
            name: String::new(),
        },
    };
    Ok(serde_json::to_vec(&message).unwrap())
}

/// POST /debug/attach/bin/:path -- attach to a binary
fn debug_attach_bin(caps: Captures, child: ChildThread) -> io::Result<Vec<u8>> {
    let caps = caps.unwrap();
    let path = url::percent_encoding::percent_decode(caps[1].as_bytes());
    let path = path.decode_utf8_lossy().into_owned();
    let path = Path::new(&path);

    let mut child_thread = child.lock().unwrap();
    if let Some(child) = child_thread.take() {
        child.tx.send(ServerMessage::Quit).unwrap();
        child.thread.join().unwrap();
    }

    let child = child::Thread::launch(path.into());
    match child.rx.recv().unwrap() {
        DebugMessage::Attached => *child_thread = Some(child),
        DebugMessage::Error(e) => return Err(e),
        _ => unreachable!(),
    };

    let name = path.file_name().unwrap_or(OsStr::new(""));
    let message = api::DebugInfo {
        id: 0,
        attached_process: api::Process {
            id: 0,
            name: name.to_string_lossy().into(),
        },
    };
    Ok(serde_json::to_vec(&message).unwrap())
}

/// GET /debug
fn debug(req: Request, mut res: Response, _: Captures, _child: ChildThread) {
    *res.status_mut() = StatusCode::NotImplemented;
    send(req, res, b"").unwrap();
}

/// GET /debug/:id/functions -- return a list of debuggable functions
fn debug_functions(_: Captures, child: ChildThread) -> io::Result<Vec<u8>> {
    let child = child.lock().unwrap();
    let child = child.as_ref()
        .ok_or(io::Error::from(io::ErrorKind::NotConnected))?;

    child.tx.send(ServerMessage::ListFunctions).unwrap();
    let functions = match child.rx.recv().unwrap() {
        DebugMessage::Functions(functions) => functions,
        DebugMessage::Error(e) => return Err(e),
        _ => unreachable!(),
    };

    let message: Vec<_> = functions.into_iter().map(api::Function::from).collect();
    Ok(serde_json::to_vec(&message).unwrap())
}

/// GET /debug/:id/functions/:function
fn debug_function(caps: Captures, child: ChildThread) -> io::Result<Vec<u8>> {
    let caps = caps.unwrap();
    let address = caps[2].parse::<usize>()
        .map_err(|e| io::Error::new(io::ErrorKind::InvalidInput, e))?;

    let child = child.lock().unwrap();
    let child = child.as_ref()
        .ok_or(io::Error::from(io::ErrorKind::NotConnected))?;

    child.tx.send(ServerMessage::DescribeFunction { address }).unwrap();
    let function = match child.rx.recv().unwrap() {
        DebugMessage::Function(function) => function,
        DebugMessage::Error(e) => return Err(e),
        _ => unreachable!()
    };

    let message = api::Function::from(function);
    Ok(serde_json::to_vec(&message).unwrap())
}

impl From<child::Function> for api::Function {
    fn from(function: child::Function) -> api::Function {
        let child::Function {
            address, name, source_path, line_start, line_count,
            parameters, locals
        } = function;

        let parameters = parameters.into_iter().map(|(name, _address)| api::Variable {
            name: name.to_string_lossy().into(),
            source_type: String::from("int"),
        }).collect();

        let locals = locals.into_iter().map(|(name, _address)| api::Variable {
            name: name.to_string_lossy().into(),
            source_type: String::from("int"),
        }).collect();

        api::Function {
            address,
            name: name.to_string_lossy().into(),
            source_path: source_path.to_string_lossy().into(),
            line_start: line_start,
            line_count: line_count,
            parameters,
            locals,
        }
    }
}

/// GET /debug/:id/breakpoints
fn debug_breakpoints(_: Captures, child: ChildThread) -> io::Result<Vec<u8>> {
    let child = child.lock().unwrap();
    let child = child.as_ref()
        .ok_or(io::Error::from(io::ErrorKind::NotConnected))?;

    child.tx.send(ServerMessage::ListBreakpoints).unwrap();
    let breakpoints = match child.rx.recv().unwrap() {
        DebugMessage::Breakpoints(breakpoints) => breakpoints,
        DebugMessage::Error(e) => return Err(e),
        _ => unreachable!(),
    };

    let message: Vec<_> = breakpoints.into_iter()
        .map(|address| api::Breakpoint { function: address })
        .collect();
    Ok(serde_json::to_vec(&message).unwrap())
}

/// PUT /debug/:id/breakpoints/:function
fn debug_breakpoint_put(caps: Captures, child: ChildThread) -> io::Result<Vec<u8>> {
    let caps = caps.unwrap();
    let address = caps[2].parse::<usize>()
        .map_err(|e| io::Error::new(io::ErrorKind::InvalidInput, e))?;

    let child = child.lock().unwrap();
    let child = child.as_ref()
        .ok_or(io::Error::from(io::ErrorKind::NotConnected))?;

    child.tx.send(ServerMessage::SetBreakpoint { address }).unwrap();
    match child.rx.recv().unwrap() {
        DebugMessage::Breakpoint => (),
        DebugMessage::Error(e) => return Err(e),
        _ => unreachable!()
    };

    let message = api::Breakpoint { function: address };
    Ok(serde_json::to_vec(&message).unwrap())
}

/// DELETE /debug/:id/breakpoints/:function
fn debug_breakpoint_delete(caps: Captures, child: ChildThread) -> io::Result<Vec<u8>> {
    let caps = caps.unwrap();
    let address = caps[2].parse::<usize>()
        .map_err(|e| io::Error::new(io::ErrorKind::InvalidInput, e))?;

    let child = child.lock().unwrap();
    let child = child.as_ref()
        .ok_or(io::Error::from(io::ErrorKind::NotConnected))?;

    child.tx.send(ServerMessage::ClearBreakpoint { address }).unwrap();
    match child.rx.recv().unwrap() {
        DebugMessage::BreakpointRemoved => (),
        DebugMessage::Error(e) => return Err(e),
        _ => unreachable!(),
    };

    Ok(vec![])
}

<<<<<<< HEAD
/// POST /debug/:id/execute -- starts or continues process
fn debug_execute(
    caps: Captures, _body: Launch, child: ChildThread, kill: Arc<(AtomicBool, AtomicIsize)>
) -> io::Result<Vec<u8>> {
=======
/// POST /debug/:id/execute
fn debug_execute(caps: Captures, _body: api::Launch, child: ChildThread) -> io::Result<Vec<u8>> {
>>>>>>> df069355
    let caps = caps.unwrap();
    let _debug_id = caps[1].parse::<u64>()
        .map_err(|e| io::Error::new(io::ErrorKind::NotConnected, e))?;

    let mut child = child.lock().unwrap();
    let child = child.as_mut()
        .ok_or(io::Error::from(io::ErrorKind::NotConnected))?;

    child.tx.send(ServerMessage::Continue).unwrap();
    let id = match child.rx.recv().unwrap() {
        DebugMessage::Executing => child.next_id(),
        DebugMessage::Error(e) => return Err(e),
        _ => unreachable!(),
    };
<<<<<<< HEAD
    kill.1.store(id as isize, Ordering::Relaxed);
    child.execution = Some((id, ExecutionType::Process));

    let data = ProcessExecution { next_execution: 0 };
    let message = Execution {
        id: id, 
        e_type: String::from("process"),
        status: String::from("executing"),
        execution_time: 0,
        data: data.to_json().unwrap(),
    };
=======
    child.execution = Some((id, child::Execution::Process));

    let message = api::Execution { id: id, data: api::ExecutionData::Process };
>>>>>>> df069355
    Ok(serde_json::to_vec(&message).unwrap())
}

/// POST /debug/:id/functions/:function/execute
<<<<<<< HEAD
fn debug_function_execute(
    caps: Captures, body: Call, child: ChildThread,  kill: Arc<(AtomicBool, AtomicIsize)>
) -> io::Result<Vec<u8>> {
=======
fn debug_function_execute(caps: Captures, body: api::Call, child: ChildThread) -> io::Result<Vec<u8>> {
>>>>>>> df069355
    let caps = caps.unwrap();
    let _debug_id = caps[1].parse::<u64>()
        .map_err(|e| io::Error::new(io::ErrorKind::NotConnected, e))?;
    let address = caps[2].parse::<usize>()
        .map_err(|e| io::Error::new(io::ErrorKind::InvalidInput, e))?;
    let arguments = body.parameters;

    let mut child = child.lock().unwrap();
    let child = child.as_mut()
        .ok_or(io::Error::from(io::ErrorKind::NotConnected))?;

    child.tx.send(ServerMessage::CallFunction { address, arguments }).unwrap();
    let id = match child.rx.recv().unwrap() {
        DebugMessage::Executing => child.next_id(),
        DebugMessage::Error(e) => return Err(e),
        _ => unreachable!(),
    };
<<<<<<< HEAD
    kill.1.store(id as isize, Ordering::Relaxed);
    child.execution = Some((id, ExecutionType::Function(address)));

    let data = FunctionExecution { function: address };
    let message = Execution {
        id: id,
        e_type: String::from("function"),
        status: String::from("executing"),
        execution_time: 0,
        data: data.to_json().unwrap(),
    };
=======
    child.execution = Some((id, child::Execution::Function(address)));

    let data = api::ExecutionData::Function { function: address };
    let message = api::Execution { id: id, data: data };
>>>>>>> df069355
    Ok(serde_json::to_vec(&message).unwrap())
}

/// POST /debug/:id/executions
fn debug_executions(caps: Captures, child: ChildThread) -> io::Result<Vec<u8>> {
    let caps = caps.unwrap();
    let _debug_id = caps[1].parse::<u64>()
        .map_err(|e| io::Error::new(io::ErrorKind::NotConnected, e))?;

    let mut child = child.lock().unwrap();
    let child = child.as_mut()
        .ok_or(io::Error::from(io::ErrorKind::NotConnected))?;

    let message: Vec<_> = child.execution.iter()
        .map(|&(id, execution)| {
            let data = api::ExecutionData::from(execution);
            api::Execution { id: id, data: data }
        })
        .collect();
    Ok(serde_json::to_vec(&message).unwrap())
}

/// GET /debug/:id/executions/:execution
fn debug_execution(caps: Captures, child: ChildThread) -> io::Result<Vec<u8>> {
    let caps = caps.unwrap();
    let _debug_id = caps[1].parse::<u64>()
        .map_err(|e| io::Error::new(io::ErrorKind::NotConnected, e))?;
    let execution_id = caps[2].parse::<i32>()
        .map_err(|e| io::Error::new(io::ErrorKind::InvalidInput, e))?;

    let mut child = child.lock().unwrap();
    let child = child.as_mut()
        .ok_or(io::Error::from(io::ErrorKind::NotConnected))?;

    let (id, execution) = match child.execution {
        Some((id, execution)) if id == execution_id => (id, execution),
        _ => return Err(io::Error::new(io::ErrorKind::NotFound, "no such execution")),
    };

    let data = api::ExecutionData::from(execution);
    let message = api::Execution { id: id, data: data };
    Ok(serde_json::to_vec(&message).unwrap())
}

impl From<child::Execution> for api::ExecutionData {
    fn from(execution: child::Execution) -> api::ExecutionData {
        match execution {
            child::Execution::Process => api::ExecutionData::Process,
            child::Execution::Function(address) =>
                api::ExecutionData::Function { function: address },
        }
    }
}

/// GET /debug/:id/executions/:execution/trace
fn debug_execution_trace(caps: Captures, child: &child::Thread) -> io::Result<i32> {
    let caps = caps.unwrap();
    let _debug_id = caps[1].parse::<u64>()
        .map_err(|e| io::Error::new(io::ErrorKind::NotConnected, e))?;
    let execution = caps[2].parse::<i32>()
        .map_err(|e| io::Error::new(io::ErrorKind::InvalidInput, e))?;

    match child.execution {
        Some((id, _)) if id == execution => Ok(id),
        _ => Err(io::Error::new(io::ErrorKind::NotFound, "no such execution")),
    }
}

<<<<<<< HEAD
/// POST /debug/:id/executions/:execution/trace/stop
fn debug_trace_stop(caps: Captures, kill: Arc<(AtomicBool, AtomicIsize)>) -> io::Result<Vec<u8>> {
    let caps = caps.unwrap();
    let _debug_id = caps[1].parse::<u64>()
        .map_err(|e| io::Error::new(io::ErrorKind::NotConnected, e))?;
    let execution_id = caps[2].parse::<i32>()
        .map_err(|e| io::Error::new(io::ErrorKind::InvalidInput, e))?;

    if execution_id as isize != kill.1.load(Ordering::Relaxed) {
        return Err(io::Error::new(io::ErrorKind::NotFound, "not currently executing"));
    }
    
    kill.0.store(true, Ordering::Relaxed);
    
    Ok(vec![])
}

fn trace_stream(
    res: &mut Response<Streaming>, child: ChildThread, kill: Arc<(AtomicBool, AtomicIsize)>
) -> io::Result<bool> {
    let mut child = child.lock().unwrap();
    let child = child.as_mut()
        .ok_or(io::Error::from(io::ErrorKind::NotConnected))?;

=======
fn trace_stream(res: &mut Response<Streaming>, child: &mut child::Thread) -> io::Result<bool> {
>>>>>>> df069355
    child.tx.send(ServerMessage::Trace).unwrap();

    res.write_all(b"[\n")?;

    let mut index = 0;
    let mut prev_locals = HashMap::new();

    let mut terminated = false;
    let mut done = false;
    while !done {
        match kill.0.load(Ordering::Relaxed) {
            true => {
                child.tx.send(ServerMessage::Stop).unwrap();   
            },
            false => {
                child.tx.send(ServerMessage::Continue).unwrap();   
            }
        };
        let message = match child.rx.recv().unwrap() {
            DebugMessage::Trace(DebugTrace::Line(line, locals)) => {
                let this_index = index;
                index += 1;

                let mut state = vec![];
                for &(ref name, ref value) in locals.iter() {
                    let prev_value = prev_locals.get(name);
                    if prev_value.map(|prev_value| value != prev_value).unwrap_or(true) {
                        state.push(api::TraceState {
                            variable: name.clone(),
                            value: value.clone()
                        });
                    }
                }
                prev_locals.extend(locals.into_iter());

                let data = api::TraceData::Line { state: state };
                api::Trace { index: this_index, line: line, data: data }
            }

            DebugMessage::Trace(DebugTrace::Return(line, value)) => {
                done = true;
                child.execution = None;

                let data = api::TraceData::Return { value: value };
                api::Trace { index: index, line: line, data: data }
            }

            DebugMessage::Trace(DebugTrace::Breakpoint(address)) => {
                done = true;
                let id = child.next_id();
                child.execution = Some((id, child::Execution::Function(address)));

                let data = api::TraceData::Break { next_execution: id };
                api::Trace { index: 0, line: 0, data: data }
            }

            DebugMessage::Trace(DebugTrace::Exit(code)) => {
                terminated = true;
                done = true;
                child.execution = None;

                let data = api::TraceData::Exit { code: code };
                api::Trace { index: 0, line: 0, data: data }
            }

            // TODO: collect stack trace in child thread
            DebugMessage::Trace(DebugTrace::Crash) => {
                terminated = true;
                done = true;
                child.execution = None;

                let data = api::TraceData::Crash { stack: String::new() };
                api::Trace { index: 0, line: 0, data: data }
            }

            DebugMessage::Trace(DebugTrace::StopRequest) => {
                done = true;
                child.execution = None;
                kill.0.store(false, Ordering::Relaxed);
                kill.1.store(-1, Ordering::Relaxed);

                let data = json!({ "cause": "stop request" });
                Trace { index: 0, t_type: 2, line: 0, data: data }
            }

            DebugMessage::Trace(DebugTrace::Running) => {continue;}

            DebugMessage::Error(e) => {
                child.execution = None;
                return Err(e);
            }
            _ => unreachable!(),
        };

        serde_json::to_writer(res, &message).unwrap();
        if !done { res.write_all(b",\n")?; }
        res.flush()?;
    }

    res.write_all(b"\n]")?;
    Ok(terminated)
}
    
// Stops the execution and terminates the process.  User has to start over
/// POST /debug/:id/executions/:execution/stop -- Halts a running execution
fn debug_execution_stop(caps: Captures, child: ChildThread) -> io::Result<Vec<u8>> {
    let caps = caps.unwrap();
    let _debug_id = caps[1].parse::<u64>()
        .map_err(|e| io::Error::new(io::ErrorKind::NotConnected, e))?;
    let execution_id = caps[2].parse::<i32>()
        .map_err(|e| io::Error::new(io::ErrorKind::InvalidInput, e))?;

    let child = child.lock().unwrap();
    let child = child.as_ref()
        .ok_or(io::Error::from(io::ErrorKind::NotConnected))?;

    match child.execution {
        Some((id, _)) if id == execution_id => {},
        _ => return Err(io::Error::new(io::ErrorKind::NotFound, "no such execution")),
    };

    child.tx.send(ServerMessage::Quit).unwrap();

    match child.rx.recv().unwrap() {
        DebugMessage::Error(e) => return Err(e),
        _ => {},
    };

    Ok(vec![])
}<|MERGE_RESOLUTION|>--- conflicted
+++ resolved
@@ -207,11 +207,7 @@
         }
 
         let mut res = res.start().unwrap();
-<<<<<<< HEAD
-        let terminated = match trace_stream(&mut res, child.clone(), kill.clone()) {
-=======
-        let terminated = match trace_stream(&mut res, child.as_mut().unwrap()) {
->>>>>>> df069355
+        let terminated = match trace_stream(&mut res, child.as_mut().unwrap(), kill.clone()) {
             Ok(terminated) => terminated,
             Err(e) => {
                 let error = api::Error { message: format!("{:?}", e) };
@@ -603,15 +599,10 @@
     Ok(vec![])
 }
 
-<<<<<<< HEAD
-/// POST /debug/:id/execute -- starts or continues process
+/// POST /debug/:id/execute
 fn debug_execute(
-    caps: Captures, _body: Launch, child: ChildThread, kill: Arc<(AtomicBool, AtomicIsize)>
+    caps: Captures, _body: api::Launch, child: ChildThread, kill: Arc<(AtomicBool, AtomicIsize)>)
 ) -> io::Result<Vec<u8>> {
-=======
-/// POST /debug/:id/execute
-fn debug_execute(caps: Captures, _body: api::Launch, child: ChildThread) -> io::Result<Vec<u8>> {
->>>>>>> df069355
     let caps = caps.unwrap();
     let _debug_id = caps[1].parse::<u64>()
         .map_err(|e| io::Error::new(io::ErrorKind::NotConnected, e))?;
@@ -626,34 +617,17 @@
         DebugMessage::Error(e) => return Err(e),
         _ => unreachable!(),
     };
-<<<<<<< HEAD
     kill.1.store(id as isize, Ordering::Relaxed);
-    child.execution = Some((id, ExecutionType::Process));
-
-    let data = ProcessExecution { next_execution: 0 };
-    let message = Execution {
-        id: id, 
-        e_type: String::from("process"),
-        status: String::from("executing"),
-        execution_time: 0,
-        data: data.to_json().unwrap(),
-    };
-=======
     child.execution = Some((id, child::Execution::Process));
 
     let message = api::Execution { id: id, data: api::ExecutionData::Process };
->>>>>>> df069355
     Ok(serde_json::to_vec(&message).unwrap())
 }
 
 /// POST /debug/:id/functions/:function/execute
-<<<<<<< HEAD
 fn debug_function_execute(
-    caps: Captures, body: Call, child: ChildThread,  kill: Arc<(AtomicBool, AtomicIsize)>
+    caps: Captures, body: api::Call, child: ChildThread,  kill: Arc<(AtomicBool, AtomicIsize)>
 ) -> io::Result<Vec<u8>> {
-=======
-fn debug_function_execute(caps: Captures, body: api::Call, child: ChildThread) -> io::Result<Vec<u8>> {
->>>>>>> df069355
     let caps = caps.unwrap();
     let _debug_id = caps[1].parse::<u64>()
         .map_err(|e| io::Error::new(io::ErrorKind::NotConnected, e))?;
@@ -671,24 +645,11 @@
         DebugMessage::Error(e) => return Err(e),
         _ => unreachable!(),
     };
-<<<<<<< HEAD
     kill.1.store(id as isize, Ordering::Relaxed);
-    child.execution = Some((id, ExecutionType::Function(address)));
-
-    let data = FunctionExecution { function: address };
-    let message = Execution {
-        id: id,
-        e_type: String::from("function"),
-        status: String::from("executing"),
-        execution_time: 0,
-        data: data.to_json().unwrap(),
-    };
-=======
     child.execution = Some((id, child::Execution::Function(address)));
 
     let data = api::ExecutionData::Function { function: address };
     let message = api::Execution { id: id, data: data };
->>>>>>> df069355
     Ok(serde_json::to_vec(&message).unwrap())
 }
 
@@ -757,7 +718,6 @@
     }
 }
 
-<<<<<<< HEAD
 /// POST /debug/:id/executions/:execution/trace/stop
 fn debug_trace_stop(caps: Captures, kill: Arc<(AtomicBool, AtomicIsize)>) -> io::Result<Vec<u8>> {
     let caps = caps.unwrap();
@@ -778,13 +738,6 @@
 fn trace_stream(
     res: &mut Response<Streaming>, child: ChildThread, kill: Arc<(AtomicBool, AtomicIsize)>
 ) -> io::Result<bool> {
-    let mut child = child.lock().unwrap();
-    let child = child.as_mut()
-        .ok_or(io::Error::from(io::ErrorKind::NotConnected))?;
-
-=======
-fn trace_stream(res: &mut Response<Streaming>, child: &mut child::Thread) -> io::Result<bool> {
->>>>>>> df069355
     child.tx.send(ServerMessage::Trace).unwrap();
 
     res.write_all(b"[\n")?;
